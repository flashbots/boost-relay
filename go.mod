--- conflicted
+++ resolved
@@ -49,7 +49,7 @@
 	github.com/getsentry/sentry-go v0.18.0 // indirect
 	github.com/go-gorp/gorp/v3 v3.1.0 // indirect
 	github.com/go-ole/go-ole v1.3.0 // indirect
-	github.com/goccy/go-yaml v1.11.2 // indirect
+	github.com/goccy/go-yaml v1.11.3 // indirect
 	github.com/gofrs/flock v0.8.1 // indirect
 	github.com/gogo/protobuf v1.3.2 // indirect
 	github.com/golang/protobuf v1.5.4 // indirect
@@ -67,7 +67,7 @@
 	github.com/prometheus/client_model v0.3.0 // indirect
 	github.com/prometheus/common v0.42.0 // indirect
 	github.com/prometheus/procfs v0.10.1 // indirect
-	github.com/prysmaticlabs/go-bitfield v0.0.0-20210809151128-385d8c5e3fb7 // indirect
+	github.com/prysmaticlabs/go-bitfield v0.0.0-20240328144219-a1caa50c3a1e // indirect
 	github.com/rivo/uniseg v0.2.0 // indirect
 	github.com/rogpeppe/go-internal v1.11.0 // indirect
 	github.com/shirou/gopsutil v3.21.4-0.20210419000835-c7a38de76ee5+incompatible // indirect
@@ -104,15 +104,9 @@
 	github.com/yuin/gopher-lua v1.1.1 // indirect
 	go.uber.org/multierr v1.11.0 // indirect
 	go.uber.org/zap v1.25.0 // indirect
-<<<<<<< HEAD
-	golang.org/x/crypto v0.21.0 // indirect
+	golang.org/x/crypto v0.22.0 // indirect
 	golang.org/x/net v0.21.0 // indirect
-	golang.org/x/sys v0.18.0 // indirect
-=======
-	golang.org/x/crypto v0.20.0 // indirect
-	golang.org/x/net v0.21.0 // indirect
-	golang.org/x/sys v0.17.0 // indirect
->>>>>>> 1f8308e2
+	golang.org/x/sys v0.19.0 // indirect
 	gopkg.in/cenkalti/backoff.v1 v1.1.0 // indirect
 	gopkg.in/yaml.v2 v2.4.0 // indirect
 	gopkg.in/yaml.v3 v3.0.1 // indirect
