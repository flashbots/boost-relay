--- conflicted
+++ resolved
@@ -54,20 +54,12 @@
 	github.com/fatih/color v1.16.0 // indirect
 	github.com/getsentry/sentry-go v0.18.0 // indirect
 	github.com/go-gorp/gorp/v3 v3.1.0 // indirect
-<<<<<<< HEAD
+	github.com/go-logr/logr v1.4.1 // indirect
+	github.com/go-logr/stdr v1.2.2 // indirect
 	github.com/go-ole/go-ole v1.3.0 // indirect
 	github.com/goccy/go-yaml v1.11.3 // indirect
 	github.com/gofrs/flock v0.8.1 // indirect
 	github.com/gogo/protobuf v1.3.2 // indirect
-	github.com/golang/protobuf v1.5.4 // indirect
-=======
-	github.com/go-logr/logr v1.4.1 // indirect
-	github.com/go-logr/stdr v1.2.2 // indirect
-	github.com/go-ole/go-ole v1.2.5 // indirect
-	github.com/goccy/go-yaml v1.11.2 // indirect
-	github.com/gofrs/flock v0.8.1 // indirect
-	github.com/gogo/protobuf v1.3.2 // indirect
->>>>>>> cf6fd5bd
 	github.com/golang/snappy v0.0.5-0.20220116011046-fa5810519dcb // indirect
 	github.com/google/uuid v1.3.1 // indirect
 	github.com/klauspost/compress v1.15.15 // indirect
@@ -77,29 +69,17 @@
 	github.com/mattn/go-isatty v0.0.20 // indirect
 	github.com/mmcloughlin/addchain v0.4.0 // indirect
 	github.com/olekukonko/tablewriter v0.0.5 // indirect
-<<<<<<< HEAD
-	github.com/prometheus/client_golang v1.16.0 // indirect
-	github.com/prometheus/client_model v0.3.0 // indirect
-	github.com/prometheus/common v0.42.0 // indirect
-	github.com/prometheus/procfs v0.10.1 // indirect
-	github.com/prysmaticlabs/go-bitfield v0.0.0-20240328144219-a1caa50c3a1e // indirect
-=======
 	github.com/prometheus/client_model v0.6.1 // indirect
 	github.com/prometheus/common v0.48.0 // indirect
 	github.com/prometheus/procfs v0.12.0 // indirect
-	github.com/prysmaticlabs/go-bitfield v0.0.0-20210809151128-385d8c5e3fb7 // indirect
->>>>>>> cf6fd5bd
+	github.com/prysmaticlabs/go-bitfield v0.0.0-20240328144219-a1caa50c3a1e // indirect
 	github.com/rivo/uniseg v0.2.0 // indirect
 	github.com/rogpeppe/go-internal v1.11.0 // indirect
 	github.com/shirou/gopsutil v3.21.4-0.20210419000835-c7a38de76ee5+incompatible // indirect
 	github.com/supranational/blst v0.3.11 // indirect
 	github.com/syndtr/goleveldb v1.0.1-0.20210819022825-2ae1ddf74ef7 // indirect
-<<<<<<< HEAD
+	go.opentelemetry.io/otel/trace v1.25.0 // indirect
 	golang.org/x/sync v0.7.0 // indirect
-=======
-	go.opentelemetry.io/otel/trace v1.25.0 // indirect
-	golang.org/x/sync v0.5.0 // indirect
->>>>>>> cf6fd5bd
 	golang.org/x/xerrors v0.0.0-20231012003039-104605ab7028 // indirect
 	google.golang.org/protobuf v1.33.0 // indirect
 	rsc.io/tmplfunc v0.0.3 // indirect
@@ -130,15 +110,9 @@
 	github.com/yuin/gopher-lua v1.1.1 // indirect
 	go.uber.org/multierr v1.11.0 // indirect
 	go.uber.org/zap v1.25.0 // indirect
-<<<<<<< HEAD
 	golang.org/x/crypto v0.23.0 // indirect
 	golang.org/x/net v0.24.0 // indirect
 	golang.org/x/sys v0.20.0 // indirect
-=======
-	golang.org/x/crypto v0.20.0 // indirect
-	golang.org/x/net v0.21.0 // indirect
-	golang.org/x/sys v0.18.0 // indirect
->>>>>>> cf6fd5bd
 	gopkg.in/cenkalti/backoff.v1 v1.1.0 // indirect
 	gopkg.in/yaml.v2 v2.4.0 // indirect
 	gopkg.in/yaml.v3 v3.0.1 // indirect
