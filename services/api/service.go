// Package api contains the API webserver for the proposer and block-builder APIs
package api

import (
	"bytes"
	"compress/gzip"
	"context"
	"database/sql"
	"encoding/json"
	"errors"
	"fmt"
	"io"
	"math/big"
	"net/http"
	_ "net/http/pprof"
	"os"
	"sort"
	"strconv"
	"strings"
	"sync"
	"time"

	"github.com/NYTimes/gziphandler"
	"github.com/attestantio/go-eth2-client/api/v1/capella"
	"github.com/attestantio/go-eth2-client/spec/phase0"
	"github.com/buger/jsonparser"
	"github.com/flashbots/go-boost-utils/bls"
	boostTypes "github.com/flashbots/go-boost-utils/types"
	"github.com/flashbots/go-utils/cli"
	"github.com/flashbots/go-utils/httplogger"
	"github.com/flashbots/mev-boost-relay/beaconclient"
	"github.com/flashbots/mev-boost-relay/common"
	"github.com/flashbots/mev-boost-relay/database"
	"github.com/flashbots/mev-boost-relay/datastore"
	"github.com/go-redis/redis/v9"
	"github.com/gorilla/mux"
	"github.com/sirupsen/logrus"
	uberatomic "go.uber.org/atomic"
	"golang.org/x/exp/slices"
)

const (
	ErrBlockAlreadyKnown  = "simulation failed: block already known"
	ErrBlockRequiresReorg = "simulation failed: block requires a reorg"
	ErrMissingTrieNode    = "missing trie node"
)

var (
	ErrMissingLogOpt              = errors.New("log parameter is nil")
	ErrMissingBeaconClientOpt     = errors.New("beacon-client is nil")
	ErrMissingDatastoreOpt        = errors.New("proposer datastore is nil")
	ErrRelayPubkeyMismatch        = errors.New("relay pubkey does not match existing one")
	ErrServerAlreadyStarted       = errors.New("server was already started")
	ErrBuilderAPIWithoutSecretKey = errors.New("cannot start builder API without secret key")
	ErrMismatchedForkVersions     = errors.New("can not find matching fork versions as retrieved from beacon node")
	ErrMissingForkVersions        = errors.New("invalid bellatrix/capella fork version from beacon node")
)

var (
	// Proposer API (builder-specs)
	pathStatus            = "/eth/v1/builder/status"
	pathRegisterValidator = "/eth/v1/builder/validators"
	pathGetHeader         = "/eth/v1/builder/header/{slot:[0-9]+}/{parent_hash:0x[a-fA-F0-9]+}/{pubkey:0x[a-fA-F0-9]+}"
	pathGetPayload        = "/eth/v1/builder/blinded_blocks"

	// Block builder API
	pathBuilderGetValidators = "/relay/v1/builder/validators"
	pathSubmitNewBlock       = "/relay/v1/builder/blocks"

	// Data API
	pathDataProposerPayloadDelivered = "/relay/v1/data/bidtraces/proposer_payload_delivered"
	pathDataBuilderBidsReceived      = "/relay/v1/data/bidtraces/builder_blocks_received"
	pathDataValidatorRegistration    = "/relay/v1/data/validator_registration"

	// Internal API
	pathInternalBuilderStatus     = "/internal/v1/builder/{pubkey:0x[a-fA-F0-9]+}"
	pathInternalBuilderCollateral = "/internal/v1/builder/collateral/{pubkey:0x[a-fA-F0-9]+}"

	// number of goroutines to save active validator
	numActiveValidatorProcessors = cli.GetEnvInt("NUM_ACTIVE_VALIDATOR_PROCESSORS", 10)
	numValidatorRegProcessors    = cli.GetEnvInt("NUM_VALIDATOR_REG_PROCESSORS", 10)

	// various timings
	timeoutGetPayloadRetryMs  = cli.GetEnvInt("GETPAYLOAD_RETRY_TIMEOUT_MS", 100)
	getPayloadRequestCutoffMs = cli.GetEnvInt("GETPAYLOAD_REQUEST_CUTOFF_MS", 4000)
	getPayloadResponseDelayMs = cli.GetEnvInt("GETPAYLOAD_RESPONSE_DELAY_MS", 1000)

	// api settings
	apiReadTimeoutMs       = cli.GetEnvInt("API_TIMEOUT_READ_MS", 1500)
	apiReadHeaderTimeoutMs = cli.GetEnvInt("API_TIMEOUT_READHEADER_MS", 600)
	apiWriteTimeoutMs      = cli.GetEnvInt("API_TIMEOUT_WRITE_MS", 10000)
	apiIdleTimeoutMs       = cli.GetEnvInt("API_TIMEOUT_IDLE_MS", 3000)
	apiMaxHeaderBytes      = cli.GetEnvInt("API_MAX_HEADER_BYTES", 60000)

	// user-agents which shouldn't receive bids
	apiNoHeaderUserAgents = common.GetEnvStrSlice("NO_HEADER_USERAGENTS", []string{
		"mev-boost/v1.5.0 Go-http-client/1.1", // Prysm v4.0.1 (Shapella signing issue)
	})
)

// RelayAPIOpts contains the options for a relay
type RelayAPIOpts struct {
	Log *logrus.Entry

	ListenAddr  string
	BlockSimURL string

	BeaconClient beaconclient.IMultiBeaconClient
	Datastore    *datastore.Datastore
	Redis        *datastore.RedisCache
	Memcached    *datastore.Memcached
	DB           database.IDatabaseService

	SecretKey *bls.SecretKey // used to sign bids (getHeader responses)

	// Network specific variables
	EthNetDetails common.EthNetworkDetails

	// APIs to enable
	ProposerAPI     bool
	BlockBuilderAPI bool
	DataAPI         bool
	PprofAPI        bool
	InternalAPI     bool
}

type payloadAttributesHelper struct {
	slot              uint64
	parentHash        string
	withdrawalsRoot   phase0.Root
	payloadAttributes beaconclient.PayloadAttributes
}

// Data needed to issue a block validation request.
type blockSimOptions struct {
	isHighPrio bool
	log        *logrus.Entry
	builder    *blockBuilderCacheEntry
	req        *common.BuilderBlockValidationRequest
}

type blockBuilderCacheEntry struct {
	status     common.BuilderStatus
	collateral *big.Int
}

// RelayAPI represents a single Relay instance
type RelayAPI struct {
	opts RelayAPIOpts
	log  *logrus.Entry

	blsSk     *bls.SecretKey
	publicKey *boostTypes.PublicKey

	srv        *http.Server
	srvStarted uberatomic.Bool

	beaconClient beaconclient.IMultiBeaconClient
	datastore    *datastore.Datastore
	redis        *datastore.RedisCache
	memcached    *datastore.Memcached
	db           database.IDatabaseService

	headSlot       uberatomic.Uint64
	genesisInfo    *beaconclient.GetGenesisResponse
	bellatrixEpoch uint64
	capellaEpoch   uint64

	proposerDutiesLock       sync.RWMutex
	proposerDutiesResponse   *[]byte // raw http response
	proposerDutiesMap        map[uint64]*common.BuilderGetValidatorsResponseEntry
	proposerDutiesSlot       uint64
	isUpdatingProposerDuties uberatomic.Bool

	blockSimRateLimiter IBlockSimRateLimiter

	activeValidatorC chan boostTypes.PubkeyHex
	validatorRegC    chan boostTypes.SignedValidatorRegistration

	// used to wait on any active getPayload calls on shutdown
	getPayloadCallsInFlight sync.WaitGroup

	// Feature flags
	ffForceGetHeader204          bool
	ffDisableLowPrioBuilders     bool
	ffDisablePayloadDBStorage    bool // disable storing the execution payloads in the database
	ffLogInvalidSignaturePayload bool // log payload if getPayload signature validation fails
	ffEnableCancellations        bool // whether to enable block builder cancellations
	ffRegValContinueOnInvalidSig bool // whether to continue processing further validators if one fails

	payloadAttributes     map[string]payloadAttributesHelper // key:parentBlockHash
	payloadAttributesLock sync.RWMutex

	// The slot we are currently optimistically simulating.
	optimisticSlot uint64
	// The number of optimistic blocks being processed (only used for logging).
	optimisticBlocksInFlight uint64
	// Wait group used to monitor status of per-slot optimistic processing.
	optimisticBlocks sync.WaitGroup
	// Cache for builder statuses and collaterals.
	blockBuildersCache map[string]*blockBuilderCacheEntry
}

// NewRelayAPI creates a new service. if builders is nil, allow any builder
func NewRelayAPI(opts RelayAPIOpts) (api *RelayAPI, err error) {
	if opts.Log == nil {
		return nil, ErrMissingLogOpt
	}

	if opts.BeaconClient == nil {
		return nil, ErrMissingBeaconClientOpt
	}

	if opts.Datastore == nil {
		return nil, ErrMissingDatastoreOpt
	}

	// If block-builder API is enabled, then ensure secret key is all set
	var publicKey boostTypes.PublicKey
	if opts.BlockBuilderAPI {
		if opts.SecretKey == nil {
			return nil, ErrBuilderAPIWithoutSecretKey
		}

		// If using a secret key, ensure it's the correct one
		blsPubkey, err := bls.PublicKeyFromSecretKey(opts.SecretKey)
		if err != nil {
			return nil, err
		}
		publicKey, err = boostTypes.BlsPublicKeyToPublicKey(blsPubkey)
		if err != nil {
			return nil, err
		}
		opts.Log.Infof("Using BLS key: %s", publicKey.String())

		// ensure pubkey is same across all relay instances
		_pubkey, err := opts.Redis.GetRelayConfig(datastore.RedisConfigFieldPubkey)
		if err != nil {
			return nil, err
		} else if _pubkey == "" {
			err := opts.Redis.SetRelayConfig(datastore.RedisConfigFieldPubkey, publicKey.String())
			if err != nil {
				return nil, err
			}
		} else if _pubkey != publicKey.String() {
			return nil, fmt.Errorf("%w: new=%s old=%s", ErrRelayPubkeyMismatch, publicKey.String(), _pubkey)
		}
	}

	api = &RelayAPI{
		opts:         opts,
		log:          opts.Log,
		blsSk:        opts.SecretKey,
		publicKey:    &publicKey,
		datastore:    opts.Datastore,
		beaconClient: opts.BeaconClient,
		redis:        opts.Redis,
		memcached:    opts.Memcached,
		db:           opts.DB,

		payloadAttributes: make(map[string]payloadAttributesHelper),

		proposerDutiesResponse: &[]byte{},
		blockSimRateLimiter:    NewBlockSimulationRateLimiter(opts.BlockSimURL),

		activeValidatorC: make(chan boostTypes.PubkeyHex, 450_000),
		validatorRegC:    make(chan boostTypes.SignedValidatorRegistration, 450_000),
	}

	if os.Getenv("FORCE_GET_HEADER_204") == "1" {
		api.log.Warn("env: FORCE_GET_HEADER_204 - forcing getHeader to always return 204")
		api.ffForceGetHeader204 = true
	}

	if os.Getenv("DISABLE_LOWPRIO_BUILDERS") == "1" {
		api.log.Warn("env: DISABLE_LOWPRIO_BUILDERS - allowing only high-level builders")
		api.ffDisableLowPrioBuilders = true
	}

	if os.Getenv("DISABLE_PAYLOAD_DATABASE_STORAGE") == "1" {
		api.log.Warn("env: DISABLE_PAYLOAD_DATABASE_STORAGE - disabling storing payloads in the database")
		api.ffDisablePayloadDBStorage = true
	}

	if os.Getenv("LOG_INVALID_GETPAYLOAD_SIGNATURE") == "1" {
		api.log.Warn("env: LOG_INVALID_GETPAYLOAD_SIGNATURE - getPayload payloads with invalid proposer signature will be logged")
		api.ffLogInvalidSignaturePayload = true
	}

	if os.Getenv("ENABLE_BUILDER_CANCELLATIONS") == "1" {
		api.log.Warn("env: ENABLE_BUILDER_CANCELLATIONS - builders are allowed to cancel submissions when using ?cancellation=1")
		api.ffEnableCancellations = true
	}

	if os.Getenv("REGISTER_VALIDATOR_CONTINUE_ON_INVALID_SIG") == "1" {
		api.log.Warn("env: REGISTER_VALIDATOR_CONTINUE_ON_INVALID_SIG - validator registration will continue processing even if one validator has an invalid signature")
		api.ffRegValContinueOnInvalidSig = true
	}

	return api, nil
}

func (api *RelayAPI) getRouter() http.Handler {
	r := mux.NewRouter()

	r.HandleFunc("/", api.handleRoot).Methods(http.MethodGet)

	// Proposer API
	if api.opts.ProposerAPI {
		api.log.Info("proposer API enabled")
		r.HandleFunc(pathStatus, api.handleStatus).Methods(http.MethodGet)
		r.HandleFunc(pathRegisterValidator, api.handleRegisterValidator).Methods(http.MethodPost)
		r.HandleFunc(pathGetHeader, api.handleGetHeader).Methods(http.MethodGet)
		r.HandleFunc(pathGetPayload, api.handleGetPayload).Methods(http.MethodPost)
	}

	// Builder API
	if api.opts.BlockBuilderAPI {
		api.log.Info("block builder API enabled")
		r.HandleFunc(pathBuilderGetValidators, api.handleBuilderGetValidators).Methods(http.MethodGet)
		r.HandleFunc(pathSubmitNewBlock, api.handleSubmitNewBlock).Methods(http.MethodPost)
	}

	// Data API
	if api.opts.DataAPI {
		api.log.Info("data API enabled")
		r.HandleFunc(pathDataProposerPayloadDelivered, api.handleDataProposerPayloadDelivered).Methods(http.MethodGet)
		r.HandleFunc(pathDataBuilderBidsReceived, api.handleDataBuilderBidsReceived).Methods(http.MethodGet)
		r.HandleFunc(pathDataValidatorRegistration, api.handleDataValidatorRegistration).Methods(http.MethodGet)
	}

	// Pprof
	if api.opts.PprofAPI {
		api.log.Info("pprof API enabled")
		r.PathPrefix("/debug/pprof/").Handler(http.DefaultServeMux)
	}

	// /internal/...
	if api.opts.InternalAPI {
		api.log.Info("internal API enabled")
		r.HandleFunc(pathInternalBuilderStatus, api.handleInternalBuilderStatus).Methods(http.MethodGet, http.MethodPost, http.MethodPut)
		r.HandleFunc(pathInternalBuilderCollateral, api.handleInternalBuilderCollateral).Methods(http.MethodPost, http.MethodPut)
	}

	// r.Use(mux.CORSMethodMiddleware(r))
	loggedRouter := httplogger.LoggingMiddlewareLogrus(api.log, r)
	withGz := gziphandler.GzipHandler(loggedRouter)
	return withGz
}

func (api *RelayAPI) isCapella(slot uint64) bool {
	if api.capellaEpoch == 0 { // CL didn't yet have it
		return false
	}
	epoch := slot / common.SlotsPerEpoch
	return epoch >= api.capellaEpoch
}

func (api *RelayAPI) isBellatrix(slot uint64) bool {
	return !api.isCapella(slot)
}

// StartServer starts the HTTP server for this instance
func (api *RelayAPI) StartServer() (err error) {
	if api.srvStarted.Swap(true) {
		return ErrServerAlreadyStarted
	}

	// Get best beacon-node status by head slot, process current slot and start slot updates
	bestSyncStatus, err := api.beaconClient.BestSyncStatus()
	if err != nil {
		return err
	}

	// Initialize block builder cache.
	api.blockBuildersCache = make(map[string]*blockBuilderCacheEntry)

	// Helpers
	currentSlot := bestSyncStatus.HeadSlot
	currentEpoch := currentSlot / common.SlotsPerEpoch

	api.genesisInfo, err = api.beaconClient.GetGenesis()
	if err != nil {
		return err
	}
	api.log.Infof("genesis info: %d", api.genesisInfo.Data.GenesisTime)

	forkSchedule, err := api.beaconClient.GetForkSchedule()
	if err != nil {
		return err
	}

	// Parse forkSchedule
	for _, fork := range forkSchedule.Data {
		api.log.Infof("forkSchedule: version=%s / epoch=%d", fork.CurrentVersion, fork.Epoch)
		switch fork.CurrentVersion {
		case api.opts.EthNetDetails.BellatrixForkVersionHex:
			api.bellatrixEpoch = fork.Epoch
		case api.opts.EthNetDetails.CapellaForkVersionHex:
			api.capellaEpoch = fork.Epoch
		}
	}

	// Print fork version information
	if api.isCapella(currentSlot) {
		api.log.Infof("capella fork detected (currentEpoch: %d / bellatrixEpoch: %d / capellaEpoch: %d)", currentEpoch, api.bellatrixEpoch, api.capellaEpoch)
	} else if api.isBellatrix(currentSlot) {
		api.log.Infof("bellatrix fork detected (currentEpoch: %d / bellatrixEpoch: %d / capellaEpoch: %d)", currentEpoch, api.bellatrixEpoch, api.capellaEpoch)
		if api.capellaEpoch == 0 {
			api.log.Infof("no capella fork scheduled. update your beacon-node in time.")
		}
	} else {
		return ErrMismatchedForkVersions
	}

	// start things for the block-builder API
	if api.opts.BlockBuilderAPI {
		// Get current proposer duties blocking before starting, to have them ready
		api.updateProposerDuties(bestSyncStatus.HeadSlot)
	}

	// start things specific for the proposer API
	if api.opts.ProposerAPI {
		// Update list of known validators, and start refresh loop
		go api.startKnownValidatorUpdates()

		// Start the worker pool to process active validators
		api.log.Infof("starting %d active validator processors", numActiveValidatorProcessors)
		for i := 0; i < numActiveValidatorProcessors; i++ {
			go api.startActiveValidatorProcessor()
		}

		// Start the validator registration db-save processor
		api.log.Infof("starting %d validator registration processors", numValidatorRegProcessors)
		for i := 0; i < numValidatorRegProcessors; i++ {
			go api.startValidatorRegistrationDBProcessor()
		}
	}

	// Process current slot
	api.processNewSlot(bestSyncStatus.HeadSlot)

	// Start regular slot updates
	go func() {
		c := make(chan beaconclient.HeadEventData)
		api.beaconClient.SubscribeToHeadEvents(c)
		for {
			headEvent := <-c
			api.processNewSlot(headEvent.Slot)
		}
	}()

	// Start regular payload attributes updates only if builder-api is enabled
	// and if using see subscriptions instead of querying for payload attributes
	if api.opts.BlockBuilderAPI {
		go func() {
			c := make(chan beaconclient.PayloadAttributesEvent)
			api.beaconClient.SubscribeToPayloadAttributesEvents(c)
			for {
				payloadAttributes := <-c
				api.processPayloadAttributes(payloadAttributes)
			}
		}()
	}

	api.srv = &http.Server{
		Addr:    api.opts.ListenAddr,
		Handler: api.getRouter(),

		ReadTimeout:       time.Duration(apiReadTimeoutMs) * time.Millisecond,
		ReadHeaderTimeout: time.Duration(apiReadHeaderTimeoutMs) * time.Millisecond,
		WriteTimeout:      time.Duration(apiWriteTimeoutMs) * time.Millisecond,
		IdleTimeout:       time.Duration(apiIdleTimeoutMs) * time.Millisecond,
		MaxHeaderBytes:    apiMaxHeaderBytes,
	}

	err = api.srv.ListenAndServe()
	if errors.Is(err, http.ErrServerClosed) {
		return nil
	}
	return err
}

// StopServer disables sending any bids on getHeader calls, waits a few seconds to catch any remaining getPayload call, and then shuts down the webserver
func (api *RelayAPI) StopServer() (err error) {
	api.log.Info("Stopping server...")

	if api.opts.ProposerAPI {
		// stop sending bids
		api.ffForceGetHeader204 = true
		api.log.Info("Disabled sending bids, waiting a few seconds...")

		// wait a few seconds, for any pending getPayload call to complete
		time.Sleep(5 * time.Second)

		// wait for any active getPayload call to finish
		api.getPayloadCallsInFlight.Wait()
	}

	// shutdown
	return api.srv.Shutdown(context.Background())
}

// startActiveValidatorProcessor keeps listening on the channel and saving active validators to redis
func (api *RelayAPI) startActiveValidatorProcessor() {
	for pubkey := range api.activeValidatorC {
		err := api.redis.SetActiveValidator(pubkey)
		if err != nil {
			api.log.WithError(err).Infof("error setting active validator")
		}
	}
}

// startActiveValidatorProcessor keeps listening on the channel and saving active validators to redis
func (api *RelayAPI) startValidatorRegistrationDBProcessor() {
	for valReg := range api.validatorRegC {
		err := api.datastore.SaveValidatorRegistration(valReg)
		if err != nil {
			api.log.WithError(err).WithFields(logrus.Fields{
				"reg_pubkey":       valReg.Message.Pubkey,
				"reg_feeRecipient": valReg.Message.FeeRecipient,
				"reg_gasLimit":     valReg.Message.GasLimit,
				"reg_timestamp":    valReg.Message.Timestamp,
			}).Error("error saving validator registration")
		}
	}
}

// simulateBlock sends a request for a block simulation to blockSimRateLimiter.
func (api *RelayAPI) simulateBlock(ctx context.Context, opts blockSimOptions) (error, error) {
	t := time.Now()
	reqErr, simErr := api.blockSimRateLimiter.Send(ctx, opts.req, opts.isHighPrio)
	log := opts.log.WithFields(logrus.Fields{
		"duration":   time.Since(t).Seconds(),
		"numWaiting": api.blockSimRateLimiter.CurrentCounter(),
	})
	if simErr != nil &&
		simErr.Error() != ErrBlockAlreadyKnown &&
		simErr.Error() != ErrBlockRequiresReorg &&
		!strings.Contains(simErr.Error(), ErrMissingTrieNode) {
		// Mark builder as non-optimistic.
		opts.builder.status.IsOptimistic = false
		log.WithError(simErr).Error("block validation failed")
		return nil, simErr
	}
	if reqErr != nil {
		log.WithError(reqErr).Error("block validation failed: request error")
		return reqErr, nil
	}
	log.Info("block validation successful")
	return nil, nil
}

func (api *RelayAPI) demoteBuilder(pubkey string, req *common.BuilderSubmitBlockRequest, simError error) {
	builderEntry, ok := api.blockBuildersCache[pubkey]
	if !ok {
		api.log.Warnf("builder %v not in the builder cache", pubkey)
		builderEntry = &blockBuilderCacheEntry{} //nolint:exhaustruct
	}
	newStatus := common.BuilderStatus{
		IsHighPrio:    builderEntry.status.IsHighPrio,
		IsBlacklisted: builderEntry.status.IsBlacklisted,
		IsOptimistic:  false,
	}
	api.log.Infof("demoted builder, new status: %v", newStatus)
	if err := api.db.SetBlockBuilderStatus(pubkey, newStatus, true); err != nil {
		api.log.Error(fmt.Errorf("error setting builder: %v status: %w", pubkey, err))
	}
	// Write to demotions table.
	api.log.WithFields(logrus.Fields{"builder_pubkey": pubkey}).Info("demoting builder")
	if err := api.db.InsertBuilderDemotion(req, simError); err != nil {
		api.log.WithError(err).WithFields(logrus.Fields{
			"errorWritingDemotionToDB": true,
			"bidTrace":                 req.Message,
			"simError":                 simError,
		}).Error("failed to save demotion to database")
	}
}

// processOptimisticBlock is called on a new goroutine when a optimistic block
// needs to be simulated.
func (api *RelayAPI) processOptimisticBlock(opts blockSimOptions) {
	api.optimisticBlocksInFlight += 1
	defer func() { api.optimisticBlocksInFlight -= 1 }()
	api.optimisticBlocks.Add(1)
	defer api.optimisticBlocks.Done()

	ctx := context.Background()
	builderPubkey := opts.req.BuilderPubkey().String()
	opts.log.WithFields(logrus.Fields{
		"builderPubkey": builderPubkey,
		// NOTE: this value is just an estimate because many goroutines could be
		// updating api.optimisticBlocksInFlight concurrently. Since we just use
		// it for logging, it is not atomic to avoid the performance impact.
		"optBlocksInFlight": api.optimisticBlocksInFlight,
	}).Infof("simulating optimistic block with hash: %v", opts.req.BuilderSubmitBlockRequest.BlockHash())
	reqErr, simErr := api.simulateBlock(ctx, opts)

	if reqErr != nil || simErr != nil {
		api.log.WithError(simErr).Error("block simulation failed in processOptimisticBlock, demoting builder")

		// Demote the builder.
		api.demoteBuilder(builderPubkey, &opts.req.BuilderSubmitBlockRequest, simErr)
	}
}

func (api *RelayAPI) processPayloadAttributes(payloadAttributes beaconclient.PayloadAttributesEvent) {
	apiHeadSlot := api.headSlot.Load()
	payloadAttrSlot := payloadAttributes.Data.ProposalSlot

	// require proposal slot in the future
	if payloadAttrSlot <= apiHeadSlot {
		return
	}
	log := api.log.WithFields(logrus.Fields{
		"headSlot":          apiHeadSlot,
		"payloadAttrSlot":   payloadAttrSlot,
		"payloadAttrParent": payloadAttributes.Data.ParentBlockHash,
	})

	// discard payload attributes if already known
	api.payloadAttributesLock.RLock()
	_, ok := api.payloadAttributes[payloadAttributes.Data.ParentBlockHash]
	api.payloadAttributesLock.RUnlock()

	if ok {
		return
	}

	var withdrawalsRoot phase0.Root
	var err error
	if api.isCapella(payloadAttrSlot) {
		withdrawalsRoot, err = ComputeWithdrawalsRoot(payloadAttributes.Data.PayloadAttributes.Withdrawals)
		log = log.WithField("withdrawalsRoot", withdrawalsRoot.String())
		if err != nil {
			log.WithError(err).Error("error computing withdrawals root")
			return
		}
	}

	api.payloadAttributesLock.Lock()
	defer api.payloadAttributesLock.Unlock()

	// Step 1: clean up old ones
	for parentBlockHash, attr := range api.payloadAttributes {
		if attr.slot < apiHeadSlot {
			delete(api.payloadAttributes, parentBlockHash)
		}
	}

	// Step 2: save new one
	api.payloadAttributes[payloadAttributes.Data.ParentBlockHash] = payloadAttributesHelper{
		slot:              payloadAttrSlot,
		parentHash:        payloadAttributes.Data.ParentBlockHash,
		withdrawalsRoot:   withdrawalsRoot,
		payloadAttributes: payloadAttributes.Data.PayloadAttributes,
	}

	log.WithFields(logrus.Fields{
		"randao":    payloadAttributes.Data.PayloadAttributes.PrevRandao,
		"timestamp": payloadAttributes.Data.PayloadAttributes.Timestamp,
	}).Info("updated payload attributes")
}

func (api *RelayAPI) processNewSlot(headSlot uint64) {
	prevHeadSlot := api.headSlot.Load()
	if headSlot <= prevHeadSlot {
		return
	}

	// If there's gaps between previous and new headslot, print the missed slots
	if prevHeadSlot > 0 {
		for s := prevHeadSlot + 1; s < headSlot; s++ {
			api.log.WithField("missedSlot", s).Warnf("missed slot: %d", s)
		}
	}

	// store the head slot
	api.headSlot.Store(headSlot)

	// only for builder-api
	if api.opts.BlockBuilderAPI || api.opts.ProposerAPI {
		// update proposer duties in the background
		go api.updateProposerDuties(headSlot)

		// update the optimistic slot
		go api.updateOptimisticSlot(headSlot)
	}

	// log
	epoch := headSlot / common.SlotsPerEpoch
	api.log.WithFields(logrus.Fields{
		"epoch":              epoch,
		"slotHead":           headSlot,
		"slotStartNextEpoch": (epoch + 1) * common.SlotsPerEpoch,
	}).Infof("updated headSlot to %d", headSlot)

	if api.isBellatrix(prevHeadSlot) && api.isCapella(headSlot) {
		api.log.Info("====================== NOW ON CAPELLA ======================")
	}
}

func (api *RelayAPI) updateProposerDuties(headSlot uint64) {
	// Ensure only one updating is running at a time
	if api.isUpdatingProposerDuties.Swap(true) {
		return
	}
	defer api.isUpdatingProposerDuties.Store(false)

	// Update once every 8 slots (or more, if a slot was missed)
	if headSlot%8 != 0 && headSlot-api.proposerDutiesSlot < 8 {
		return
	}

	// Load upcoming proposer duties from Redis
	duties, err := api.redis.GetProposerDuties()
	if err != nil {
		api.log.WithError(err).Error("failed getting proposer duties from redis")
		return
	}

	// Prepare raw bytes for HTTP response
	respBytes, err := json.Marshal(duties)
	if err != nil {
		api.log.WithError(err).Error("error marshalling duties")
	}

	// Prepare the map for lookup by slot
	dutiesMap := make(map[uint64]*common.BuilderGetValidatorsResponseEntry)
	for index, duty := range duties {
		dutiesMap[duty.Slot] = &duties[index]
	}

	// Update
	api.proposerDutiesLock.Lock()
	if len(respBytes) > 0 {
		api.proposerDutiesResponse = &respBytes
	}
	api.proposerDutiesMap = dutiesMap
	api.proposerDutiesSlot = headSlot
	api.proposerDutiesLock.Unlock()

	// pretty-print
	_duties := make([]string, len(duties))
	for i, duty := range duties {
		_duties[i] = fmt.Sprint(duty.Slot)
	}
	sort.Strings(_duties)
	api.log.Infof("proposer duties updated: %s", strings.Join(_duties, ", "))
}

func (api *RelayAPI) updateOptimisticSlot(headSlot uint64) {
	// Wait until there are no optimistic blocks being processed. Then we can
	// safely update the slot.
	api.optimisticBlocks.Wait()
	api.optimisticSlot = headSlot + 1

	builders, err := api.db.GetBlockBuilders()
	if err != nil {
		api.log.WithError(err).Error("unable to read block builders from db, not updating builder cache")
		return
	}
	for _, v := range builders {
		collStr := v.Collateral

		// Try to parse builder collateral string to big int.
		var builderCollateral big.Int
		err = builderCollateral.UnmarshalText([]byte(collStr))
		if err != nil {
			api.log.WithError(err).Error("could not parse builder collateral string")
			builderCollateral.SetInt64(0)
		}
		api.blockBuildersCache[v.BuilderPubkey] = &blockBuilderCacheEntry{
			status: common.BuilderStatus{
				IsHighPrio:    v.IsHighPrio,
				IsBlacklisted: v.IsBlacklisted,
				IsOptimistic:  v.IsOptimistic,
			},
			collateral: &builderCollateral,
		}
	}
}

func (api *RelayAPI) startKnownValidatorUpdates() {
	for {
		// Refresh known validators
		cnt, err := api.datastore.RefreshKnownValidators()
		if err != nil {
			api.log.WithError(err).Error("error getting known validators")
		} else {
			api.log.WithField("cnt", cnt).Info("updated known validators")
		}

		// Wait for one epoch (at the beginning, because initially the validators have already been queried)
		time.Sleep(common.DurationPerEpoch / 2)
	}
}

func (api *RelayAPI) RespondError(w http.ResponseWriter, code int, message string) {
	api.Respond(w, code, HTTPErrorResp{code, message})
}

func (api *RelayAPI) RespondOK(w http.ResponseWriter, response any) {
	api.Respond(w, http.StatusOK, response)
}

func (api *RelayAPI) Respond(w http.ResponseWriter, code int, response any) {
	w.Header().Set("Content-Type", "application/json")
	w.WriteHeader(code)
	if err := json.NewEncoder(w).Encode(response); err != nil {
		api.log.WithField("response", response).WithError(err).Error("Couldn't write response")
		http.Error(w, "", http.StatusInternalServerError)
	}
}

func (api *RelayAPI) handleStatus(w http.ResponseWriter, req *http.Request) {
	w.WriteHeader(http.StatusOK)
}

// ---------------
//  PROPOSER APIS
// ---------------

func (api *RelayAPI) handleRoot(w http.ResponseWriter, req *http.Request) {
	w.WriteHeader(http.StatusOK)
	fmt.Fprintf(w, "MEV-Boost Relay API")
}

func (api *RelayAPI) handleRegisterValidator(w http.ResponseWriter, req *http.Request) {
	ua := req.UserAgent()
	log := api.log.WithFields(logrus.Fields{
		"method":        "registerValidator",
		"ua":            ua,
		"mevBoostV":     common.GetMevBoostVersionFromUserAgent(ua),
		"headSlot":      api.headSlot.Load(),
		"contentLength": req.ContentLength,
	})

	start := time.Now().UTC()
	registrationTimestampUpperBound := start.Unix() + 10 // 10 seconds from now

	numRegTotal := 0
	numRegProcessed := 0
	numRegActive := 0
	numRegNew := 0
	processingStoppedByError := false

	// Setup error handling
	handleError := func(_log *logrus.Entry, code int, msg string) {
		processingStoppedByError = true
		_log.Warnf("error: %s", msg)
		api.RespondError(w, code, msg)
	}

	// Start processing
	if req.ContentLength == 0 {
		log.Info("empty request")
		api.RespondError(w, http.StatusBadRequest, "empty request")
		return
	}

	body, err := io.ReadAll(req.Body)
	if err != nil {
		log.WithError(err).WithField("contentLength", req.ContentLength).Warn("failed to read request body")
		api.RespondError(w, http.StatusBadRequest, "failed to read request body")
		return
	}
	req.Body.Close()

	parseRegistration := func(value []byte) (reg *boostTypes.SignedValidatorRegistration, err error) {
		// Pubkey
		_pubkey, err := jsonparser.GetUnsafeString(value, "message", "pubkey")
		if err != nil {
			return nil, fmt.Errorf("registration message error (pubkey): %w", err)
		}

		pubkey, err := boostTypes.HexToPubkey(_pubkey)
		if err != nil {
			return nil, fmt.Errorf("registration message error (pubkey): %w", err)
		}

		// Timestamp
		_timestamp, err := jsonparser.GetUnsafeString(value, "message", "timestamp")
		if err != nil {
			return nil, fmt.Errorf("registration message error (timestamp): %w", err)
		}

		timestamp, err := strconv.ParseUint(_timestamp, 10, 64)
		if err != nil {
			return nil, fmt.Errorf("invalid timestamp: %w", err)
		}

		// GasLimit
		_gasLimit, err := jsonparser.GetUnsafeString(value, "message", "gas_limit")
		if err != nil {
			return nil, fmt.Errorf("registration message error (gasLimit): %w", err)
		}

		gasLimit, err := strconv.ParseUint(_gasLimit, 10, 64)
		if err != nil {
			return nil, fmt.Errorf("invalid gasLimit: %w", err)
		}

		// FeeRecipient
		_feeRecipient, err := jsonparser.GetUnsafeString(value, "message", "fee_recipient")
		if err != nil {
			return nil, fmt.Errorf("registration message error (fee_recipient): %w", err)
		}

		feeRecipient, err := boostTypes.HexToAddress(_feeRecipient)
		if err != nil {
			return nil, fmt.Errorf("registration message error (fee_recipient): %w", err)
		}

		// Signature
		_signature, err := jsonparser.GetUnsafeString(value, "signature")
		if err != nil {
			return nil, fmt.Errorf("registration message error (signature): %w", err)
		}

		signature, err := boostTypes.HexToSignature(_signature)
		if err != nil {
			return nil, fmt.Errorf("registration message error (signature): %w", err)
		}

		// Construct and return full registration object
		reg = &boostTypes.SignedValidatorRegistration{
			Message: &boostTypes.RegisterValidatorRequestMessage{
				FeeRecipient: feeRecipient,
				GasLimit:     gasLimit,
				Timestamp:    timestamp,
				Pubkey:       pubkey,
			},
			Signature: signature,
		}

		return reg, nil
	}

	// Iterate over the registrations
	_, err = jsonparser.ArrayEach(body, func(value []byte, dataType jsonparser.ValueType, offset int, _err error) {
		numRegTotal += 1
		if processingStoppedByError {
			return
		}
		numRegProcessed += 1
		regLog := log.WithFields(logrus.Fields{
			"numRegistrationsSoFar":     numRegTotal,
			"numRegistrationsProcessed": numRegProcessed,
		})

		// Extract immediately necessary registration fields
		signedValidatorRegistration, err := parseRegistration(value)
		if err != nil {
			handleError(regLog, http.StatusBadRequest, err.Error())
			return
		}

		// Add validator pubkey to logs
		pkHex := signedValidatorRegistration.Message.Pubkey.PubkeyHex()
		regLog = regLog.WithFields(logrus.Fields{
			"pubkey":       pkHex,
			"signature":    signedValidatorRegistration.Signature.String(),
			"feeRecipient": signedValidatorRegistration.Message.FeeRecipient.String(),
			"gasLimit":     signedValidatorRegistration.Message.GasLimit,
			"timestamp":    signedValidatorRegistration.Message.Timestamp,
		})

		// Ensure a valid timestamp (not too early, and not too far in the future)
		registrationTimestamp := int64(signedValidatorRegistration.Message.Timestamp)
		if registrationTimestamp < int64(api.genesisInfo.Data.GenesisTime) {
			handleError(regLog, http.StatusBadRequest, "timestamp too early")
			return
		} else if registrationTimestamp > registrationTimestampUpperBound {
			handleError(regLog, http.StatusBadRequest, "timestamp too far in the future")
			return
		}

		// Check if a real validator
		isKnownValidator := api.datastore.IsKnownValidator(pkHex)
		if !isKnownValidator {
			handleError(regLog, http.StatusBadRequest, fmt.Sprintf("not a known validator: %s", pkHex.String()))
			return
		}

		// Keep track of active validators
		numRegActive += 1
		select {
		case api.activeValidatorC <- pkHex:
		default:
			regLog.Error("active validator channel full")
		}

		// Check for a previous registration timestamp
		prevTimestamp, err := api.redis.GetValidatorRegistrationTimestamp(pkHex)
		if err != nil {
			regLog.WithError(err).Error("error getting last registration timestamp")
		} else if prevTimestamp >= signedValidatorRegistration.Message.Timestamp {
			// abort if the current registration timestamp is older or equal to the last known one
			return
		}

		// Verify the signature
		ok, err := boostTypes.VerifySignature(signedValidatorRegistration.Message, api.opts.EthNetDetails.DomainBuilder, signedValidatorRegistration.Message.Pubkey[:], signedValidatorRegistration.Signature[:])
		if err != nil {
			regLog.WithError(err).Error("error verifying registerValidator signature")
			return
		} else if !ok {
			regLog.Info("invalid validator signature")
			if api.ffRegValContinueOnInvalidSig {
				return
			} else {
				handleError(regLog, http.StatusBadRequest, fmt.Sprintf("failed to verify validator signature for %s", signedValidatorRegistration.Message.Pubkey.String()))
				return
			}
		}

		// Now we have a new registration to process
		numRegNew += 1

		// Save to database
		select {
		case api.validatorRegC <- *signedValidatorRegistration:
		default:
			regLog.Error("validator registration channel full")
		}
	})

	log = log.WithFields(logrus.Fields{
		"timeNeededSec":             time.Since(start).Seconds(),
		"timeNeededMs":              time.Since(start).Milliseconds(),
		"numRegistrations":          numRegTotal,
		"numRegistrationsActive":    numRegActive,
		"numRegistrationsProcessed": numRegProcessed,
		"numRegistrationsNew":       numRegNew,
		"processingStoppedByError":  processingStoppedByError,
	})

	if err != nil {
		handleError(log, http.StatusBadRequest, "error in traversing json")
		return
	}

	log.Info("validator registrations call processed")
	w.WriteHeader(http.StatusOK)
}

func (api *RelayAPI) handleGetHeader(w http.ResponseWriter, req *http.Request) {
	vars := mux.Vars(req)
	slotStr := vars["slot"]
	parentHashHex := vars["parent_hash"]
	proposerPubkeyHex := vars["pubkey"]
	ua := req.UserAgent()
	headSlot := api.headSlot.Load()

	slot, err := strconv.ParseUint(slotStr, 10, 64)
	if err != nil {
		api.RespondError(w, http.StatusBadRequest, common.ErrInvalidSlot.Error())
		return
	}

	requestTime := time.Now().UTC()
	slotStartTimestamp := api.genesisInfo.Data.GenesisTime + (slot * common.SecondsPerSlot)
	msIntoSlot := requestTime.UnixMilli() - int64((slotStartTimestamp * 1000))

	log := api.log.WithFields(logrus.Fields{
		"method":           "getHeader",
		"headSlot":         headSlot,
		"slot":             slotStr,
		"parentHash":       parentHashHex,
		"pubkey":           proposerPubkeyHex,
		"ua":               ua,
		"mevBoostV":        common.GetMevBoostVersionFromUserAgent(ua),
		"requestTimestamp": requestTime.Unix(),
		"slotStartSec":     slotStartTimestamp,
		"msIntoSlot":       msIntoSlot,
	})

	if len(proposerPubkeyHex) != 98 {
		api.RespondError(w, http.StatusBadRequest, common.ErrInvalidPubkey.Error())
		return
	}

	if len(parentHashHex) != 66 {
		api.RespondError(w, http.StatusBadRequest, common.ErrInvalidHash.Error())
		return
	}

	if slot < headSlot {
		api.RespondError(w, http.StatusBadRequest, "slot is too old")
		return
	}

	log.Debug("getHeader request received")

	if slices.Contains(apiNoHeaderUserAgents, ua) {
		log.Info("rejecting getHeader by user agent")
		w.WriteHeader(http.StatusNoContent)
		return
	}

	if api.ffForceGetHeader204 {
		log.Info("forced getHeader 204 response")
		w.WriteHeader(http.StatusNoContent)
		return
	}

	// Only allow requests for the current slot until a certain cutoff time
	if getPayloadRequestCutoffMs > 0 && msIntoSlot > 0 && msIntoSlot > int64(getPayloadRequestCutoffMs) {
		log.Info("getHeader sent too late")
		api.RespondError(w, http.StatusBadRequest, fmt.Sprintf("sent too late - %d ms into slot", msIntoSlot))
		return
	}

	bid, err := api.redis.GetBestBid(slot, parentHashHex, proposerPubkeyHex)
	if err != nil {
		log.WithError(err).Error("could not get bid")
		api.RespondError(w, http.StatusBadRequest, err.Error())
		return
	}

	if bid.Empty() {
		w.WriteHeader(http.StatusNoContent)
		return
	}

	// Error on bid without value
	if bid.Value().Cmp(big.NewInt(0)) == 0 {
		w.WriteHeader(http.StatusNoContent)
		return
	}

	log.WithFields(logrus.Fields{
		"value":     bid.Value().String(),
		"blockHash": bid.BlockHash().String(),
	}).Info("bid delivered")
	api.RespondOK(w, bid)
}

func (api *RelayAPI) handleGetPayload(w http.ResponseWriter, req *http.Request) {
	api.getPayloadCallsInFlight.Add(1)
	defer api.getPayloadCallsInFlight.Done()

	ua := req.UserAgent()
	headSlot := api.headSlot.Load()
	receivedAt := time.Now().UTC()
	log := api.log.WithFields(logrus.Fields{
		"method":                "getPayload",
		"ua":                    ua,
		"mevBoostV":             common.GetMevBoostVersionFromUserAgent(ua),
		"contentLength":         req.ContentLength,
		"headSlot":              headSlot,
		"headSlotEpochPos":      (headSlot % common.SlotsPerEpoch) + 1,
		"idArg":                 req.URL.Query().Get("id"),
		"timestampRequestStart": receivedAt.UnixMilli(),
	})

	// Log at start and end of request
	log.Info("request initiated")
	defer func() {
		log.WithFields(logrus.Fields{
			"timestampRequestFin": time.Now().UTC().UnixMilli(),
			"requestDurationMs":   time.Since(receivedAt).Milliseconds(),
		}).Info("request finished")
	}()

	// Read the body first, so we can decode it later
	body, err := io.ReadAll(req.Body)
	if err != nil {
		if strings.Contains(err.Error(), "i/o timeout") {
			log.WithError(err).Error("getPayload request failed to decode (i/o timeout)")
			api.RespondError(w, http.StatusInternalServerError, err.Error())
			return
		}

		log.WithError(err).Error("could not read body of request from the beacon node")
		api.RespondError(w, http.StatusBadRequest, err.Error())
		return
	}

	// Decode payload
	payload := new(common.SignedBlindedBeaconBlock)
	if api.isCapella(headSlot + 1) {
		payload.Capella = new(capella.SignedBlindedBeaconBlock)
		if err := json.NewDecoder(bytes.NewReader(body)).Decode(payload.Capella); err != nil {
			log.WithError(err).Warn("failed to decode capella getPayload request")
			api.RespondError(w, http.StatusBadRequest, "failed to decode capella payload")
			return
		}
	} else {
		payload.Bellatrix = new(boostTypes.SignedBlindedBeaconBlock)
		if err := json.NewDecoder(bytes.NewReader(body)).Decode(payload.Bellatrix); err != nil {
			log.WithError(err).Warn("failed to decode bellatrix getPayload request")
			api.RespondError(w, http.StatusBadRequest, "failed to decode bellatrix payload")
			return
		}
	}

	// Take time after the decoding, and add to logging
	decodeTime := time.Now().UTC()
	slotStartTimestamp := api.genesisInfo.Data.GenesisTime + (payload.Slot() * common.SecondsPerSlot)
	msIntoSlot := decodeTime.UnixMilli() - int64((slotStartTimestamp * 1000))
	log = log.WithFields(logrus.Fields{
		"slot":                 payload.Slot(),
		"slotEpochPos":         (payload.Slot() % common.SlotsPerEpoch) + 1,
		"blockHash":            payload.BlockHash(),
		"slotStartSec":         slotStartTimestamp,
		"msIntoSlot":           msIntoSlot,
		"timestampAfterDecode": decodeTime.UnixMilli(),
		"proposerIndex":        payload.ProposerIndex(),
	})

	// Ensure the proposer index is expected
	api.proposerDutiesLock.RLock()
	slotDuty := api.proposerDutiesMap[payload.Slot()]
	api.proposerDutiesLock.RUnlock()
	if slotDuty == nil {
		log.Warn("could not find slot duty")
	} else {
		log = log.WithField("feeRecipient", slotDuty.Entry.Message.FeeRecipient)
		if slotDuty.ValidatorIndex != payload.ProposerIndex() {
			log.WithField("expectedProposerIndex", slotDuty.ValidatorIndex).Warn("not the expected proposer index")
			api.RespondError(w, http.StatusBadRequest, "not the expected proposer index")
			return
		}
	}

	// Get the proposer pubkey based on the validator index from the payload
	proposerPubkey, found := api.datastore.GetKnownValidatorPubkeyByIndex(payload.ProposerIndex())
	if !found {
		log.Errorf("could not find proposer pubkey for index %d", payload.ProposerIndex())
		api.RespondError(w, http.StatusBadRequest, "could not match proposer index to pubkey")
		return
	}

	// Add proposer pubkey to logs
	log = log.WithField("proposerPubkey", proposerPubkey)

	// Create a BLS pubkey from the hex pubkey
	pk, err := boostTypes.HexToPubkey(proposerPubkey.String())
	if err != nil {
		log.WithError(err).Warn("could not convert pubkey to types.PublicKey")
		api.RespondError(w, http.StatusBadRequest, "could not convert pubkey to types.PublicKey")
		return
	}

	// Validate proposer signature (first attempt verifying the Capella signature)
	if api.isCapella(headSlot + 1) {
		ok, err := boostTypes.VerifySignature(payload.Message(), api.opts.EthNetDetails.DomainBeaconProposerCapella, pk[:], payload.Signature())
		if !ok || err != nil {
			if api.ffLogInvalidSignaturePayload {
				txt, _ := json.Marshal(payload) //nolint:errchkjson
				fmt.Println("payload_invalid_sig_capella: ", string(txt), "pubkey:", proposerPubkey.String())
			}
			log.WithError(err).Warn("could not verify capella payload signature")
			api.RespondError(w, http.StatusBadRequest, "could not verify payload signature")
			return
		}
	} else {
		// Fall-back to verifying the bellatrix signature
		ok, err := boostTypes.VerifySignature(payload.Message(), api.opts.EthNetDetails.DomainBeaconProposerBellatrix, pk[:], payload.Signature())
		if !ok || err != nil {
			if api.ffLogInvalidSignaturePayload {
				txt, _ := json.Marshal(payload) //nolint:errchkjson
				fmt.Println("payload_invalid_sig_bellatrix: ", string(txt), "pubkey:", proposerPubkey.String())
			}
			log.WithError(err).Warn("could not verify bellatrix payload signature")
			api.RespondError(w, http.StatusBadRequest, "could not verify payload signature")
			return
		}
	}

	// Log about received payload (with a valid proposer signature)
	log = log.WithField("timestampAfterSignatureVerify", time.Now().UTC().UnixMilli())
	log.Info("getPayload request received")

	// TODO: store signed blinded block in database (always)

	// Get the response - from Redis, Memcache or DB
	// note that recent mev-boost versions only send getPayload to relays that provided the bid
	getPayloadResp, err := api.datastore.GetGetPayloadResponse(payload.Slot(), proposerPubkey.String(), payload.BlockHash())
	if err != nil || getPayloadResp == nil {
		log.WithError(err).Warn("failed getting execution payload (1/2)")
		time.Sleep(time.Duration(timeoutGetPayloadRetryMs) * time.Millisecond)

		// Try again
		getPayloadResp, err = api.datastore.GetGetPayloadResponse(payload.Slot(), proposerPubkey.String(), payload.BlockHash())
		if err != nil {
			log.WithError(err).Error("failed getting execution payload (2/2) - due to error")
			api.RespondError(w, http.StatusBadRequest, err.Error())
			return
		} else if getPayloadResp == nil {
			log.Warn("failed getting execution payload (2/2)")
			api.RespondError(w, http.StatusBadRequest, "no execution payload for this request")
			return
		}
	}

	// Now we know this relay also has the payload
	log = log.WithField("timestampAfterLoadResponse", time.Now().UTC().UnixMilli())

	// Check whether getPayload has already been called -- TODO: do we need to allow multiple submissions of one blinded block?
	err = api.redis.CheckAndSetLastSlotDelivered(payload.Slot())
	log = log.WithField("timestampAfterAlreadyDeliveredCheck", time.Now().UTC().UnixMilli())
	if err != nil {
		if errors.Is(err, datastore.ErrSlotAlreadyDelivered) {
			// BAD VALIDATOR, 2x GETPAYLOAD
			log.Warn("validator called getPayload twice")
			api.RespondError(w, http.StatusBadRequest, "payload for this slot was already delivered")
			return
		} else if errors.Is(err, redis.TxFailedErr) {
			// BAD VALIDATOR, 2x GETPAYLOAD + RACE
			log.Warn("validator called getPayload twice (race)")
			api.RespondError(w, http.StatusBadRequest, "payload for this slot was already delivered (race)")
			return
		}
		log.WithError(err).Error("redis.CheckAndSetLastSlotDelivered failed")
	}

	// Handle early/late requests
	if msIntoSlot < 0 {
		// Wait until slot start (t=0) if still in the future
		_msSinceSlotStart := time.Now().UTC().UnixMilli() - int64((slotStartTimestamp * 1000))
		if _msSinceSlotStart < 0 {
			delayMillis := _msSinceSlotStart * -1
			log = log.WithField("delayMillis", delayMillis)
			log.Info("waiting until slot start t=0")
			time.Sleep(time.Duration(delayMillis) * time.Millisecond)
		}
	} else if getPayloadRequestCutoffMs > 0 && msIntoSlot > int64(getPayloadRequestCutoffMs) {
		// Reject requests after cutoff time
		log.Warn("getPayload sent too late")
		api.RespondError(w, http.StatusBadRequest, fmt.Sprintf("sent too late - %d ms into slot", msIntoSlot))

		go func() {
			err := api.db.InsertTooLateGetPayload(payload.Slot(), proposerPubkey.String(), payload.BlockHash(), slotStartTimestamp, uint64(receivedAt.UnixMilli()), uint64(decodeTime.UnixMilli()), uint64(msIntoSlot))
			if err != nil {
				log.WithError(err).Error("failed to insert payload too late into db")
			}
		}()
		return
	}

	// Check that ExecutionPayloadHeader fields (sent by the proposer) match our known ExecutionPayload
	err = EqExecutionPayloadToHeader(payload, getPayloadResp)
	if err != nil {
		log.WithError(err).Warn("ExecutionPayloadHeader not matching known ExecutionPayload")
		api.RespondError(w, http.StatusBadRequest, "invalid execution payload header")
		return
	}

	// Publish the signed beacon block via beacon-node
	timeBeforePublish := time.Now().UTC().UnixMilli()
	log = log.WithField("timestampBeforePublishing", timeBeforePublish)
	signedBeaconBlock := common.SignedBlindedBeaconBlockToBeaconBlock(payload, getPayloadResp)
	code, err := api.beaconClient.PublishBlock(signedBeaconBlock) // errors are logged inside
	if err != nil || code != http.StatusOK {
		log.WithError(err).WithField("code", code).Error("failed to publish block")
		api.RespondError(w, http.StatusBadRequest, "failed to publish block")
		return
	}
	timeAfterPublish := time.Now().UTC().UnixMilli()
	msNeededForPublishing := uint64(timeAfterPublish - timeBeforePublish)
	log = log.WithField("timestampAfterPublishing", timeAfterPublish)
	log.WithField("msNeededForPublishing", msNeededForPublishing).Info("block published through beacon node")

	// give the beacon network some time to propagate the block
	time.Sleep(time.Duration(getPayloadResponseDelayMs) * time.Millisecond)

	// respond to the HTTP request
	api.RespondOK(w, getPayloadResp)
	log = log.WithFields(logrus.Fields{
		"numTx":       getPayloadResp.NumTx(),
		"blockNumber": payload.BlockNumber(),
	})
	log.Info("execution payload delivered")

	// Save information about delivered payload
	go func() {
		bidTrace, err := api.redis.GetBidTrace(payload.Slot(), proposerPubkey.String(), payload.BlockHash())
		if err != nil {
			log.WithError(err).Error("failed to get bidTrace for delivered payload from redis")
		}

		err = api.db.SaveDeliveredPayload(bidTrace, payload, decodeTime, msNeededForPublishing)
		if err != nil {
			log.WithError(err).WithFields(logrus.Fields{
				"bidTrace": bidTrace,
				"payload":  payload,
			}).Error("failed to save delivered payload")
		}

		// Increment builder stats
		err = api.db.IncBlockBuilderStatsAfterGetPayload(bidTrace.BuilderPubkey.String())
		if err != nil {
			log.WithError(err).Error("failed to increment builder-stats after getPayload")
		}

		// Wait until optimistic blocks are complete.
		api.optimisticBlocks.Wait()

		// Check if there is a demotion for the winning block.
		_, err = api.db.GetBuilderDemotion(bidTrace)
		// If demotion not found, we are done!
		if errors.Is(err, sql.ErrNoRows) {
			log.Info("no demotion in getPayload, successful block proposal")
			return
		}
		if err != nil {
			log.WithError(err).Error("failed to read demotion table in getPayload")
			return
		}
		// Demotion found, update the demotion table with refund data.
		builderPubkey := bidTrace.BuilderPubkey.String()
		log = log.WithFields(logrus.Fields{
			"builderPubkey": builderPubkey,
			"slot":          bidTrace.Slot,
			"blockHash":     bidTrace.BlockHash,
		})
		log.Error("demotion found in getPayload, inserting refund justification")

		// Prepare refund data.
		signedBeaconBlock := common.SignedBlindedBeaconBlockToBeaconBlock(payload, getPayloadResp)

		// Get registration entry from the DB.
		registrationEntry, err := api.db.GetValidatorRegistration(proposerPubkey.String())
		if err != nil {
			if errors.Is(err, sql.ErrNoRows) {
				log.WithError(err).Error("no registration found for validator " + proposerPubkey.String())
			} else {
				log.WithError(err).Error("error reading validator registration")
			}
		}
		var signedRegistration *boostTypes.SignedValidatorRegistration
		if registrationEntry != nil {
			signedRegistration, err = registrationEntry.ToSignedValidatorRegistration()
			if err != nil {
				log.WithError(err).Error("error converting registration to signed registration")
			}
		}

		err = api.db.UpdateBuilderDemotion(bidTrace, signedBeaconBlock, signedRegistration)
		if err != nil {
			log.WithFields(logrus.Fields{
				"errorWritingRefundToDB": true,
				"bidTrace":               bidTrace,
				"signedBeaconBlock":      signedBeaconBlock,
				"signedRegistration":     signedRegistration,
			}).WithError(err).Error("unable to update builder demotion with refund justification")
		}
	}()
}

// --------------------
//
//	BLOCK BUILDER APIS
//
// --------------------
func (api *RelayAPI) handleBuilderGetValidators(w http.ResponseWriter, req *http.Request) {
	api.proposerDutiesLock.RLock()
	resp := api.proposerDutiesResponse
	api.proposerDutiesLock.RUnlock()
	_, err := w.Write(*resp)
	if err != nil {
		api.log.WithError(err).Warn("failed to write response for builderGetValidators")
	}
}

func (api *RelayAPI) handleSubmitNewBlock(w http.ResponseWriter, req *http.Request) {
	var pf common.Profile
	var prevTime, nextTime time.Time

	headSlot := api.headSlot.Load()
	receivedAt := time.Now().UTC()
	prevTime = receivedAt

	args := req.URL.Query()
	isCancellationEnabled := args.Get("cancellations") == "1"

	log := api.log.WithFields(logrus.Fields{
		"method":                "submitNewBlock",
		"contentLength":         req.ContentLength,
		"headSlot":              headSlot,
		"cancellationEnabled":   isCancellationEnabled,
		"timestampRequestStart": receivedAt.UnixMilli(),
	})

	// Log at start and end of request
	log.Info("request initiated")
	defer func() {
		log.WithFields(logrus.Fields{
			"timestampRequestFin": time.Now().UTC().UnixMilli(),
			"requestDurationMs":   time.Since(receivedAt).Milliseconds(),
		}).Info("request finished")
	}()

	// If cancellations are disabled but builder requested it, return error
	if isCancellationEnabled && !api.ffEnableCancellations {
		log.Info("builder submitted with cancellations enabled, but feature flag is disabled")
		api.RespondError(w, http.StatusBadRequest, "cancellations are disabled")
		return
	}

	var err error
	var r io.Reader = req.Body
	if req.Header.Get("Content-Encoding") == "gzip" {
		r, err = gzip.NewReader(req.Body)
		if err != nil {
			log.WithError(err).Warn("could not create gzip reader")
			api.RespondError(w, http.StatusBadRequest, err.Error())
			return
		}
		log = log.WithField("gzip-req", true)
	}

	payload := new(common.BuilderSubmitBlockRequest)
	if err := json.NewDecoder(r).Decode(payload); err != nil {
		log.WithError(err).Warn("could not decode payload")
		api.RespondError(w, http.StatusBadRequest, err.Error())
		return
	}

	nextTime = time.Now().UTC()
	pf.Decode = uint64(nextTime.Sub(prevTime).Microseconds())
	prevTime = nextTime

	log = log.WithFields(logrus.Fields{
		"timestampAfterDecoding": time.Now().UTC().UnixMilli(),
		"slot":                   payload.Slot(),
		"builderPubkey":          payload.BuilderPubkey().String(),
		"blockHash":              payload.BlockHash(),
		"proposerPubkey":         payload.ProposerPubkey(),
		"parentHash":             payload.ParentHash(),
		"value":                  payload.Value().String(),
		"numTx":                  payload.NumTx(),
	})

	if payload.Message() == nil || !payload.HasExecutionPayload() {
		api.RespondError(w, http.StatusBadRequest, "missing parts of the payload")
		return
	}

	if api.isCapella(headSlot+1) && payload.Capella == nil {
		log.Info("rejecting submission - non capella payload for capella fork")
		api.RespondError(w, http.StatusBadRequest, "not capella payload")
		return
	} else if api.isBellatrix(headSlot+1) && payload.Bellatrix == nil {
		log.Info("rejecting submission - non bellatrix payload for bellatrix fork")
		api.RespondError(w, http.StatusBadRequest, "not belltrix payload")
		return
	}

	if payload.Slot() <= headSlot {
		log.Info("submitNewBlock failed: submission for past slot")
		api.RespondError(w, http.StatusBadRequest, "submission for past slot")
		return
	}

<<<<<<< HEAD
	if payload.Slot() > headSlot+1 {
		api.log.Info("submitNewBlock failed: submission for future slot")
		api.RespondError(w, http.StatusBadRequest, "submission for future slot")
		return
	}

	builderPubkey := payload.BuilderPubkey()
	builderEntry, ok := api.blockBuildersCache[builderPubkey.String()]
	if !ok {
		log.Warnf("unable to read builder: %x from the builder cache, using low-prio and no collateral", builderPubkey.String())
		builderEntry = &blockBuilderCacheEntry{
			status: common.BuilderStatus{
				IsHighPrio:    false,
				IsOptimistic:  false,
				IsBlacklisted: false,
			},
			collateral: big.NewInt(0),
		}
	}
	log = log.WithFields(logrus.Fields{
		"builderEntry": builderEntry,
	})

=======
>>>>>>> 75f6c16c
	// Timestamp check
	expectedTimestamp := api.genesisInfo.Data.GenesisTime + (payload.Slot() * common.SecondsPerSlot)
	if payload.Timestamp() != expectedTimestamp {
		log.Warnf("incorrect timestamp. got %d, expected %d", payload.Timestamp(), expectedTimestamp)
		api.RespondError(w, http.StatusBadRequest, fmt.Sprintf("incorrect timestamp. got %d, expected %d", payload.Timestamp(), expectedTimestamp))
		return
	}

	if builderEntry.status.IsBlacklisted {
		log.Info("builder is blacklisted")
		time.Sleep(200 * time.Millisecond)
		w.WriteHeader(http.StatusOK)
		return
	}

	// In case only high-prio requests are accepted, fail others
	if api.ffDisableLowPrioBuilders && !builderEntry.status.IsHighPrio {
		log.Info("rejecting low-prio builder (ff-disable-low-prio-builders)")
		time.Sleep(200 * time.Millisecond)
		w.WriteHeader(http.StatusOK)
		return
	}

	log = log.WithField("timestampAfterChecks1", time.Now().UTC().UnixMilli())

	// ensure correct feeRecipient is used
	api.proposerDutiesLock.RLock()
	slotDuty := api.proposerDutiesMap[payload.Slot()]
	api.proposerDutiesLock.RUnlock()
	if slotDuty == nil {
		log.Warn("could not find slot duty")
		api.RespondError(w, http.StatusBadRequest, "could not find slot duty")
		return
	} else if slotDuty.Entry.Message.FeeRecipient.String() != payload.ProposerFeeRecipient() {
		log.WithFields(logrus.Fields{
			"expectedFeeRecipient": slotDuty.Entry.Message.FeeRecipient.String(),
			"actualFeeRecipient":   payload.ProposerFeeRecipient(),
		}).Info("fee recipient does not match")
		api.RespondError(w, http.StatusBadRequest, "fee recipient does not match")
		return
	}

	// Don't accept blocks with 0 value
	if payload.Value().Cmp(ZeroU256.BigInt()) == 0 || payload.NumTx() == 0 {
		log.Info("submitNewBlock failed: block with 0 value or no txs")
		w.WriteHeader(http.StatusOK)
		return
	}

	// Sanity check the submission
	err = SanityCheckBuilderBlockSubmission(payload)
	if err != nil {
		log.WithError(err).Info("block submission sanity checks failed")
		api.RespondError(w, http.StatusBadRequest, err.Error())
		return
	}

	log = log.WithField("timestampBeforeAttributesCheck", time.Now().UTC().UnixMilli())

	api.payloadAttributesLock.RLock()
	attrs, ok := api.payloadAttributes[payload.ParentHash()]
	api.payloadAttributesLock.RUnlock()
	if !ok || payload.Slot() != attrs.slot {
		log.Warn("payload attributes not (yet) known")
		api.RespondError(w, http.StatusBadRequest, "payload attributes not (yet) known")
		return
	}

	if payload.Random() != attrs.payloadAttributes.PrevRandao {
		msg := fmt.Sprintf("incorrect prev_randao - got: %s, expected: %s", payload.Random(), attrs.payloadAttributes.PrevRandao)
		log.Info(msg)
		api.RespondError(w, http.StatusBadRequest, msg)
		return
	}

	if api.isCapella(payload.Slot()) { // Capella requires correct withdrawals
		withdrawalsRoot, err := ComputeWithdrawalsRoot(payload.Withdrawals())
		if err != nil {
			log.WithError(err).Warn("could not compute withdrawals root from payload")
			api.RespondError(w, http.StatusBadRequest, "could not compute withdrawals root")
			return
		}

		if withdrawalsRoot != attrs.withdrawalsRoot {
			msg := fmt.Sprintf("incorrect withdrawals root - got: %s, expected: %s", withdrawalsRoot.String(), attrs.withdrawalsRoot.String())
			log.Info(msg)
			api.RespondError(w, http.StatusBadRequest, msg)
			return
		}
	}

	// Verify the signature
	log = log.WithField("timestampBeforeSignatureCheck", time.Now().UTC().UnixMilli())
	signature := payload.Signature()
	ok, err = boostTypes.VerifySignature(payload.Message(), api.opts.EthNetDetails.DomainBuilder, builderPubkey[:], signature[:])
	log = log.WithField("timestampAfterSignatureCheck", time.Now().UTC().UnixMilli())
	if !ok || err != nil {
		log.WithError(err).Warn("could not verify builder signature")
		api.RespondError(w, http.StatusBadRequest, "invalid signature")
		return
	}

	// Reject new submissions once the payload for this slot was delivered - TODO: store in memory as well
	slotLastPayloadDelivered, err := api.redis.GetLastSlotDelivered()
	if err != nil && !errors.Is(err, redis.Nil) {
		log.WithError(err).Error("failed to get delivered payload slot from redis")
	} else if payload.Slot() <= slotLastPayloadDelivered {
		log.Info("rejecting submission because payload for this slot was already delivered")
		api.RespondError(w, http.StatusBadRequest, "payload for this slot was already delivered")
		return
	}

	var wasSimulated, optimisticSubmission bool
	var requestErr, validationErr error
	var eligibleAt time.Time

	// Save the builder submission to the database whenever this function ends
	defer func() {
		savePayloadToDatabase := !api.ffDisablePayloadDBStorage
		submissionEntry, err := api.db.SaveBuilderBlockSubmission(payload, requestErr, validationErr, receivedAt, eligibleAt, wasSimulated, savePayloadToDatabase, pf, optimisticSubmission)
		if err != nil {
			log.WithError(err).WithField("payload", payload).Error("saving builder block submission to database failed")
			return
		}

		err = api.db.UpsertBlockBuilderEntryAfterSubmission(submissionEntry, validationErr != nil)
		if err != nil {
			log.WithError(err).Error("failed to upsert block-builder-entry")
		}
	}()

	// Get the latest builder bid value from Redis.
	latestBuilderValue, err := api.redis.GetBuilderLatestValue(payload.Slot(), payload.ParentHash(), payload.ProposerPubkey(), payload.BuilderPubkey().String())
	if err != nil {
		log.WithError(err).Error("failed to get latest builder bid value from redis")
	} else {
		bidHasHigherValue := payload.Value().Cmp(latestBuilderValue) == 1
		log = log.WithFields(logrus.Fields{
			"latestValue":          latestBuilderValue.String(),
			"newBidHasHigherValue": bidHasHigherValue,
		})

		// Without cancellations, discard lower or similar value submissions.
		if !isCancellationEnabled && !bidHasHigherValue {
			log.Info("rejecting submission because without cancellation and not higher value than previous bid by this builder")
			api.Respond(w, http.StatusAccepted, struct{ message string }{message: "ignoring submission because lower or equal value than previous bid"})
			return
		}
	}

<<<<<<< HEAD
	nextTime = time.Now().UTC()
	pf.Prechecks = uint64(nextTime.Sub(prevTime).Microseconds())
	prevTime = nextTime

	// Construct simulation request.
	opts := blockSimOptions{
		isHighPrio: builderEntry.status.IsHighPrio,
		log:        log,
		builder:    builderEntry,
		req: &common.BuilderBlockValidationRequest{
			BuilderSubmitBlockRequest: *payload,
			RegisteredGasLimit:        slotDuty.Entry.Message.GasLimit,
		},
=======
	// Get the latest top bid value from Redis
	bidIsTopBid := false
	topBidValue, err := api.redis.GetTopBidValue(payload.Slot(), payload.ParentHash(), payload.ProposerPubkey())
	if err != nil {
		log.WithError(err).Error("failed to get top bid value from redis")
	} else {
		bidIsTopBid = payload.Value().Cmp(topBidValue) == 1
		log = log.WithFields(logrus.Fields{
			"topBidValue":    topBidValue.String(),
			"newBidIsTopBid": bidIsTopBid,
		})
>>>>>>> 75f6c16c
	}

	// Simulate the block submission and save to db
	fastTrackValidation := builderIsHighPrio && bidIsTopBid
	timeBeforeValidation := time.Now().UTC()
<<<<<<< HEAD
	log = log.WithField("timestampBeforeValidation", timeBeforeValidation.UTC().UnixMilli())
=======
	log = log.WithFields(logrus.Fields{
		"timestampBeforeValidation": timeBeforeValidation.UTC().UnixMilli(),
		"fastTrackValidation":       fastTrackValidation,
	})

	validationRequestPayload := &common.BuilderBlockValidationRequest{
		BuilderSubmitBlockRequest: *payload,
		RegisteredGasLimit:        slotDuty.Entry.Message.GasLimit,
	}
	requestErr, validationErr = api.blockSimRateLimiter.Send(req.Context(), validationRequestPayload, builderIsHighPrio, fastTrackValidation)
	validationDurationMs := time.Since(timeBeforeValidation).Milliseconds()
	log = log.WithFields(logrus.Fields{
		"timestampAfterValidation": time.Now().UTC().UnixMilli(),
		"validationDurationMs":     validationDurationMs,
	})
>>>>>>> 75f6c16c

	// With sufficient collateral, process the block optimistically.
	if builderEntry.collateral.Cmp(payload.Value()) > 0 &&
		builderEntry.status.IsOptimistic &&
		payload.Slot() == api.optimisticSlot {
		optimisticSubmission = true
		go api.processOptimisticBlock(opts)
	} else {
		// Simulate block (synchronously).
		reqErr, simErr := api.simulateBlock(req.Context(), opts)
		validationDurationMs := time.Since(timeBeforeValidation).Milliseconds()
		log = log.WithFields(logrus.Fields{
			"timestampAfterValidation": time.Now().UTC().UnixMilli(),
			"validationDurationMs":     validationDurationMs,
		})
		if reqErr != nil {
			// Request error -- log and return error
			log.WithFields(logrus.Fields{
				"requestErr": reqErr.Error(),
				"durationMs": validationDurationMs,
			}).Info("block validation failed - request error")
			if os.IsTimeout(reqErr) {
				api.RespondError(w, http.StatusGatewayTimeout, "validation request timeout")
			} else {
				api.RespondError(w, http.StatusBadRequest, reqErr.Error())
			}
			return
		} else {
			wasSimulated = true
			if simErr != nil {
				log.WithFields(logrus.Fields{
					"validationErr": simErr.Error(),
					"durationMs":    validationDurationMs,
				}).Info("block validation failed - validation error")
				api.RespondError(w, http.StatusBadRequest, simErr.Error())
				return
			}
		}
	}

	nextTime = time.Now().UTC()
	pf.Simulation = uint64(nextTime.Sub(prevTime).Microseconds())
	prevTime = nextTime

	log = log.WithField("timestampAfterValidation", time.Now().UTC().UnixMilli())
	log.WithFields(logrus.Fields{
		"numWaiting": api.blockSimRateLimiter.CurrentCounter(),
	}).Info("block validation successful")

	// If cancellations are enabled, then abort now if this submission is not the latest one
	if isCancellationEnabled {
		// Ensure this request is still the latest one. This logic intentionally ignores the value of the bids and makes the current active bid the one
		// that arrived at the relay last. This allows for builders to reduce the value of their bid (effectively cancel a high bid) by ensuring a lower
		// bid arrives later. Even if the higher bid takes longer to simulate, by checking the receivedAt timestamp, this logic ensures that the low bid
		// is not overwritten by the high bid.
		//
		// NOTE: this can lead to a rather tricky race condition. If a builder submits two blocks to the relay concurrently, then the randomness of network
		// latency will make it impossible to predict which arrives first. Thus a high bid could unintentionally be overwritten by a low bid that happened
		// to arrive a few microseconds later. If builders are submitting blocks at a frequency where they cannot reliably predict which bid will arrive at
		// the relay first, they should instead use multiple pubkeys to avoid uninitentionally overwriting their own bids.
		latestPayloadReceivedAt, err := api.redis.GetBuilderLatestPayloadReceivedAt(payload.Slot(), payload.BuilderPubkey().String(), payload.ParentHash(), payload.ProposerPubkey())
		if err != nil {
			log.WithError(err).Error("failed getting latest payload receivedAt from redis")
		} else if receivedAt.UnixMilli() < latestPayloadReceivedAt {
			log.Infof("already have a newer payload: now=%d / prev=%d", receivedAt.UnixMilli(), latestPayloadReceivedAt)
			api.RespondError(w, http.StatusBadRequest, "already using a newer payload")
			return
		}
	}

	// Prepare the response data
	getHeaderResponse, err := common.BuildGetHeaderResponse(payload, api.blsSk, api.publicKey, api.opts.EthNetDetails.DomainBuilder)
	if err != nil {
		log.WithError(err).Error("could not sign builder bid")
		api.RespondError(w, http.StatusBadRequest, err.Error())
		return
	}

	getPayloadResponse, err := common.BuildGetPayloadResponse(payload)
	if err != nil {
		log.WithError(err).Error("could not build getPayload response")
		api.RespondError(w, http.StatusBadRequest, err.Error())
		return
	}

	bidTrace := common.BidTraceV2{
		BidTrace:    *payload.Message(),
		BlockNumber: payload.BlockNumber(),
		NumTx:       uint64(payload.NumTx()),
	}

	//
	// Save to Redis
	//
	// 1. Save BidTrace
	log = log.WithField("timestampBeforeUpdateTopBid", time.Now().UTC().UnixMilli())
	err = api.redis.SaveBidTrace(&bidTrace)
	if err != nil {
		log.WithError(err).Error("failed saving bidTrace in redis")
		api.RespondError(w, http.StatusInternalServerError, err.Error())
		return
	}

	// 2. Save bid and recalculate top bid
	updateBidResult, err := api.redis.SaveBidAndUpdateTopBid(payload, getPayloadResponse, getHeaderResponse, receivedAt, isCancellationEnabled)
	if err != nil {
		log.WithError(err).Error("could not save bid and update top bids")
		api.RespondError(w, http.StatusInternalServerError, err.Error())
		return
	}

	// Add fields to logs
	log = log.WithFields(logrus.Fields{
		"wasBidSavedInRedis":      updateBidResult.WasBidSaved,
		"wasTopBidUpdated":        updateBidResult.WasTopBidUpdated,
		"topBidValue":             updateBidResult.TopBidValue,
		"topBidBuilder":           updateBidResult.TopBidBuilder,
		"prevTopBidValue":         updateBidResult.PrevTopBidValue,
		"prevTopBidBuilder":       updateBidResult.PrevTopBidBuilder,
		"timestampAfterBidUpdate": time.Now().UTC().UnixMilli(),
	})

	if updateBidResult.WasBidSaved {
		// Bid is eligible to win the auction
		eligibleAt = time.Now().UTC()
		log = log.WithField("timestampEligibleAt", eligibleAt.UnixMilli())

		// Save to memcache in the background
		if api.memcached != nil {
			go func() {
				err = api.memcached.SaveExecutionPayload(payload.Slot(), payload.ProposerPubkey(), payload.BlockHash(), getPayloadResponse)
				if err != nil {
					log.WithError(err).Error("failed saving execution payload in memcached")
				}
			}()
		}
	}

	nextTime = time.Now().UTC()
	pf.RedisUpdate = uint64(nextTime.Sub(prevTime).Microseconds())
	pf.Total = uint64(nextTime.Sub(receivedAt).Microseconds())

	// Respond with OK (TODO: proper response data type https://flashbots.notion.site/Relay-API-Spec-5fb0819366954962bc02e81cb33840f5#fa719683d4ae4a57bc3bf60e138b0dc6)
	// All done
	log.Info("received block from builder")
	w.WriteHeader(http.StatusOK)
}

// ---------------
//
//	INTERNAL APIS
//
// ---------------
func (api *RelayAPI) handleInternalBuilderStatus(w http.ResponseWriter, req *http.Request) {
	vars := mux.Vars(req)
	builderPubkey := vars["pubkey"]
	builderEntry, err := api.db.GetBlockBuilderByPubkey(builderPubkey)
	if err != nil {
		if errors.Is(err, sql.ErrNoRows) {
			api.RespondError(w, http.StatusBadRequest, "builder not found")
			return
		}

		api.log.WithError(err).Error("could not get block builder")
		api.RespondError(w, http.StatusInternalServerError, err.Error())
		return
	}
	if req.Method == http.MethodGet {
		api.RespondOK(w, builderEntry)
		return
	} else if req.Method == http.MethodPost || req.Method == http.MethodPut || req.Method == http.MethodPatch {
		st := common.BuilderStatus{
			IsHighPrio:    builderEntry.IsHighPrio,
			IsBlacklisted: builderEntry.IsBlacklisted,
			IsOptimistic:  builderEntry.IsOptimistic,
		}
		trueStr := "true"
		args := req.URL.Query()
		if args.Get("high_prio") != "" {
			st.IsHighPrio = args.Get("high_prio") == trueStr
		}
		if args.Get("blacklisted") != "" {
			st.IsBlacklisted = args.Get("blacklisted") == trueStr
		}
		if args.Get("optimistic") != "" {
			st.IsOptimistic = args.Get("optimistic") == trueStr
		}
		api.log.WithFields(logrus.Fields{
			"builderPubkey": builderPubkey,
			"isHighPrio":    st.IsHighPrio,
			"isBlacklisted": st.IsBlacklisted,
			"isOptimistic":  st.IsOptimistic,
		}).Info("updating builder status")
		err := api.db.SetBlockBuilderStatus(builderPubkey, st, false)
		if err != nil {
			err := fmt.Errorf("error setting builder: %v status: %w", builderPubkey, err)
			api.log.Error(err)
			api.RespondError(w, http.StatusInternalServerError, err.Error())
			return
		}
		api.RespondOK(w, st)
	}
}

func (api *RelayAPI) handleInternalBuilderCollateral(w http.ResponseWriter, req *http.Request) {
	vars := mux.Vars(req)
	builderPubkey := vars["pubkey"]
	if req.Method == http.MethodPost || req.Method == http.MethodPut {
		args := req.URL.Query()
		collateral := args.Get("collateral")
		value := args.Get("value")
		log := api.log.WithFields(logrus.Fields{
			"pubkey":     builderPubkey,
			"collateral": collateral,
			"value":      value,
		})
		log.Infof("updating builder collateral")
		if err := api.db.SetBlockBuilderCollateral(builderPubkey, collateral, value); err != nil {
			fullErr := fmt.Errorf("unable to set collateral in db for pubkey: %v: %w", builderPubkey, err)
			log.Error(fullErr.Error())
			api.RespondError(w, http.StatusInternalServerError, fullErr.Error())
			return
		}
		api.RespondOK(w, NilResponse)
	}
}

// -----------
//  DATA APIS
// -----------

func (api *RelayAPI) handleDataProposerPayloadDelivered(w http.ResponseWriter, req *http.Request) {
	var err error
	args := req.URL.Query()

	filters := database.GetPayloadsFilters{
		Limit: 200,
	}

	if args.Get("slot") != "" && args.Get("cursor") != "" {
		api.RespondError(w, http.StatusBadRequest, "cannot specify both slot and cursor")
		return
	} else if args.Get("slot") != "" {
		filters.Slot, err = strconv.ParseUint(args.Get("slot"), 10, 64)
		if err != nil {
			api.RespondError(w, http.StatusBadRequest, "invalid slot argument")
			return
		}
	} else if args.Get("cursor") != "" {
		filters.Cursor, err = strconv.ParseUint(args.Get("cursor"), 10, 64)
		if err != nil {
			api.RespondError(w, http.StatusBadRequest, "invalid cursor argument")
			return
		}
	}

	if args.Get("block_hash") != "" {
		var hash boostTypes.Hash
		err = hash.UnmarshalText([]byte(args.Get("block_hash")))
		if err != nil {
			api.RespondError(w, http.StatusBadRequest, "invalid block_hash argument")
			return
		}
		filters.BlockHash = args.Get("block_hash")
	}

	if args.Get("block_number") != "" {
		filters.BlockNumber, err = strconv.ParseUint(args.Get("block_number"), 10, 64)
		if err != nil {
			api.RespondError(w, http.StatusBadRequest, "invalid block_number argument")
			return
		}
	}

	if args.Get("proposer_pubkey") != "" {
		if err = checkBLSPublicKeyHex(args.Get("proposer_pubkey")); err != nil {
			api.RespondError(w, http.StatusBadRequest, "invalid proposer_pubkey argument")
			return
		}
		filters.ProposerPubkey = args.Get("proposer_pubkey")
	}

	if args.Get("builder_pubkey") != "" {
		if err = checkBLSPublicKeyHex(args.Get("builder_pubkey")); err != nil {
			api.RespondError(w, http.StatusBadRequest, "invalid builder_pubkey argument")
			return
		}
		filters.BuilderPubkey = args.Get("builder_pubkey")
	}

	if args.Get("limit") != "" {
		_limit, err := strconv.ParseUint(args.Get("limit"), 10, 64)
		if err != nil {
			api.RespondError(w, http.StatusBadRequest, "invalid limit argument")
			return
		}
		if _limit > filters.Limit {
			api.RespondError(w, http.StatusBadRequest, fmt.Sprintf("maximum limit is %d", filters.Limit))
			return
		}
		filters.Limit = _limit
	}

	if args.Get("order_by") == "value" {
		filters.OrderByValue = 1
	} else if args.Get("order_by") == "-value" {
		filters.OrderByValue = -1
	}

	deliveredPayloads, err := api.db.GetRecentDeliveredPayloads(filters)
	if err != nil {
		api.log.WithError(err).Error("error getting recent payloads")
		api.RespondError(w, http.StatusInternalServerError, err.Error())
		return
	}

	response := make([]common.BidTraceV2JSON, len(deliveredPayloads))
	for i, payload := range deliveredPayloads {
		response[i] = database.DeliveredPayloadEntryToBidTraceV2JSON(payload)
	}

	api.RespondOK(w, response)
}

func (api *RelayAPI) handleDataBuilderBidsReceived(w http.ResponseWriter, req *http.Request) {
	var err error
	args := req.URL.Query()

	filters := database.GetBuilderSubmissionsFilters{
		Limit:         500,
		Slot:          0,
		BlockHash:     "",
		BlockNumber:   0,
		BuilderPubkey: "",
	}

	if args.Get("cursor") != "" {
		api.RespondError(w, http.StatusBadRequest, "cursor argument not supported")
		return
	}

	if args.Get("slot") != "" {
		filters.Slot, err = strconv.ParseUint(args.Get("slot"), 10, 64)
		if err != nil {
			api.RespondError(w, http.StatusBadRequest, "invalid slot argument")
			return
		}
	}

	if args.Get("block_hash") != "" {
		var hash boostTypes.Hash
		err = hash.UnmarshalText([]byte(args.Get("block_hash")))
		if err != nil {
			api.RespondError(w, http.StatusBadRequest, "invalid block_hash argument")
			return
		}
		filters.BlockHash = args.Get("block_hash")
	}

	if args.Get("block_number") != "" {
		filters.BlockNumber, err = strconv.ParseUint(args.Get("block_number"), 10, 64)
		if err != nil {
			api.RespondError(w, http.StatusBadRequest, "invalid block_number argument")
			return
		}
	}

	if args.Get("builder_pubkey") != "" {
		if err = checkBLSPublicKeyHex(args.Get("builder_pubkey")); err != nil {
			api.RespondError(w, http.StatusBadRequest, "invalid builder_pubkey argument")
			return
		}
		filters.BuilderPubkey = args.Get("builder_pubkey")
	}

	// at least one query arguments is required
	if filters.Slot == 0 && filters.BlockHash == "" && filters.BlockNumber == 0 && filters.BuilderPubkey == "" {
		api.RespondError(w, http.StatusBadRequest, "need to query for specific slot or block_hash or block_number or builder_pubkey")
		return
	}

	if args.Get("limit") != "" {
		_limit, err := strconv.ParseUint(args.Get("limit"), 10, 64)
		if err != nil {
			api.RespondError(w, http.StatusBadRequest, "invalid limit argument")
			return
		}
		if _limit > filters.Limit {
			api.RespondError(w, http.StatusBadRequest, fmt.Sprintf("maximum limit is %d", filters.Limit))
			return
		}
		filters.Limit = _limit
	}

	blockSubmissions, err := api.db.GetBuilderSubmissions(filters)
	if err != nil {
		api.log.WithError(err).Error("error getting recent payloads")
		api.RespondError(w, http.StatusInternalServerError, err.Error())
		return
	}

	response := make([]common.BidTraceV2WithTimestampJSON, len(blockSubmissions))
	for i, payload := range blockSubmissions {
		response[i] = database.BuilderSubmissionEntryToBidTraceV2WithTimestampJSON(payload)
	}

	api.RespondOK(w, response)
}

func (api *RelayAPI) handleDataValidatorRegistration(w http.ResponseWriter, req *http.Request) {
	pkStr := req.URL.Query().Get("pubkey")
	if pkStr == "" {
		api.RespondError(w, http.StatusBadRequest, "missing pubkey argument")
		return
	}

	var pk boostTypes.PublicKey
	err := pk.UnmarshalText([]byte(pkStr))
	if err != nil {
		api.RespondError(w, http.StatusBadRequest, "invalid pubkey")
		return
	}

	registrationEntry, err := api.db.GetValidatorRegistration(pkStr)
	if err != nil {
		if errors.Is(err, sql.ErrNoRows) {
			api.RespondError(w, http.StatusBadRequest, "no registration found for validator "+pkStr)
			return
		}
		api.log.WithError(err).Error("error getting validator registration")
		api.RespondError(w, http.StatusInternalServerError, err.Error())
		return
	}

	signedRegistration, err := registrationEntry.ToSignedValidatorRegistration()
	if err != nil {
		api.log.WithError(err).Error("error converting registration entry to signed validator registration")
		api.RespondError(w, http.StatusInternalServerError, err.Error())
		return
	}

	api.RespondOK(w, signedRegistration)
}<|MERGE_RESOLUTION|>--- conflicted
+++ resolved
@@ -134,6 +134,7 @@
 // Data needed to issue a block validation request.
 type blockSimOptions struct {
 	isHighPrio bool
+	fastTrack  bool
 	log        *logrus.Entry
 	builder    *blockBuilderCacheEntry
 	req        *common.BuilderBlockValidationRequest
@@ -192,9 +193,9 @@
 	payloadAttributesLock sync.RWMutex
 
 	// The slot we are currently optimistically simulating.
-	optimisticSlot uint64
+	optimisticSlot uberatomic.Uint64
 	// The number of optimistic blocks being processed (only used for logging).
-	optimisticBlocksInFlight uint64
+	optimisticBlocksInFlight uberatomic.Uint64
 	// Wait group used to monitor status of per-slot optimistic processing.
 	optimisticBlocks sync.WaitGroup
 	// Cache for builder statuses and collaterals.
@@ -529,7 +530,7 @@
 // simulateBlock sends a request for a block simulation to blockSimRateLimiter.
 func (api *RelayAPI) simulateBlock(ctx context.Context, opts blockSimOptions) (error, error) {
 	t := time.Now()
-	reqErr, simErr := api.blockSimRateLimiter.Send(ctx, opts.req, opts.isHighPrio)
+	reqErr, simErr := api.blockSimRateLimiter.Send(ctx, opts.req, opts.isHighPrio, opts.fastTrack)
 	log := opts.log.WithFields(logrus.Fields{
 		"duration":   time.Since(t).Seconds(),
 		"numWaiting": api.blockSimRateLimiter.CurrentCounter(),
@@ -580,8 +581,8 @@
 // processOptimisticBlock is called on a new goroutine when a optimistic block
 // needs to be simulated.
 func (api *RelayAPI) processOptimisticBlock(opts blockSimOptions) {
-	api.optimisticBlocksInFlight += 1
-	defer func() { api.optimisticBlocksInFlight -= 1 }()
+	api.optimisticBlocksInFlight.Add(1)
+	defer func() { api.optimisticBlocksInFlight.Sub(1) }()
 	api.optimisticBlocks.Add(1)
 	defer api.optimisticBlocks.Done()
 
@@ -753,7 +754,7 @@
 	// Wait until there are no optimistic blocks being processed. Then we can
 	// safely update the slot.
 	api.optimisticBlocks.Wait()
-	api.optimisticSlot = headSlot + 1
+	api.optimisticSlot.Store(headSlot + 1)
 
 	builders, err := api.db.GetBlockBuilders()
 	if err != nil {
@@ -1556,13 +1557,6 @@
 		return
 	}
 
-<<<<<<< HEAD
-	if payload.Slot() > headSlot+1 {
-		api.log.Info("submitNewBlock failed: submission for future slot")
-		api.RespondError(w, http.StatusBadRequest, "submission for future slot")
-		return
-	}
-
 	builderPubkey := payload.BuilderPubkey()
 	builderEntry, ok := api.blockBuildersCache[builderPubkey.String()]
 	if !ok {
@@ -1580,8 +1574,6 @@
 		"builderEntry": builderEntry,
 	})
 
-=======
->>>>>>> 75f6c16c
 	// Timestamp check
 	expectedTimestamp := api.genesisInfo.Data.GenesisTime + (payload.Slot() * common.SecondsPerSlot)
 	if payload.Timestamp() != expectedTimestamp {
@@ -1732,21 +1724,6 @@
 		}
 	}
 
-<<<<<<< HEAD
-	nextTime = time.Now().UTC()
-	pf.Prechecks = uint64(nextTime.Sub(prevTime).Microseconds())
-	prevTime = nextTime
-
-	// Construct simulation request.
-	opts := blockSimOptions{
-		isHighPrio: builderEntry.status.IsHighPrio,
-		log:        log,
-		builder:    builderEntry,
-		req: &common.BuilderBlockValidationRequest{
-			BuilderSubmitBlockRequest: *payload,
-			RegisteredGasLimit:        slotDuty.Entry.Message.GasLimit,
-		},
-=======
 	// Get the latest top bid value from Redis
 	bidIsTopBid := false
 	topBidValue, err := api.redis.GetTopBidValue(payload.Slot(), payload.ParentHash(), payload.ProposerPubkey())
@@ -1758,36 +1735,36 @@
 			"topBidValue":    topBidValue.String(),
 			"newBidIsTopBid": bidIsTopBid,
 		})
->>>>>>> 75f6c16c
 	}
 
 	// Simulate the block submission and save to db
-	fastTrackValidation := builderIsHighPrio && bidIsTopBid
+	fastTrackValidation := builderEntry.status.IsHighPrio && bidIsTopBid
 	timeBeforeValidation := time.Now().UTC()
-<<<<<<< HEAD
-	log = log.WithField("timestampBeforeValidation", timeBeforeValidation.UTC().UnixMilli())
-=======
+
 	log = log.WithFields(logrus.Fields{
 		"timestampBeforeValidation": timeBeforeValidation.UTC().UnixMilli(),
 		"fastTrackValidation":       fastTrackValidation,
 	})
 
-	validationRequestPayload := &common.BuilderBlockValidationRequest{
-		BuilderSubmitBlockRequest: *payload,
-		RegisteredGasLimit:        slotDuty.Entry.Message.GasLimit,
-	}
-	requestErr, validationErr = api.blockSimRateLimiter.Send(req.Context(), validationRequestPayload, builderIsHighPrio, fastTrackValidation)
-	validationDurationMs := time.Since(timeBeforeValidation).Milliseconds()
-	log = log.WithFields(logrus.Fields{
-		"timestampAfterValidation": time.Now().UTC().UnixMilli(),
-		"validationDurationMs":     validationDurationMs,
-	})
->>>>>>> 75f6c16c
-
+	nextTime = time.Now().UTC()
+	pf.Prechecks = uint64(nextTime.Sub(prevTime).Microseconds())
+	prevTime = nextTime
+
+	// Construct simulation request.
+	opts := blockSimOptions{
+		isHighPrio: builderEntry.status.IsHighPrio,
+		fastTrack:  fastTrackValidation,
+		log:        log,
+		builder:    builderEntry,
+		req: &common.BuilderBlockValidationRequest{
+			BuilderSubmitBlockRequest: *payload,
+			RegisteredGasLimit:        slotDuty.Entry.Message.GasLimit,
+		},
+	}
 	// With sufficient collateral, process the block optimistically.
-	if builderEntry.collateral.Cmp(payload.Value()) > 0 &&
+	if builderEntry.collateral.Cmp(payload.Value()) >= 0 &&
 		builderEntry.status.IsOptimistic &&
-		payload.Slot() == api.optimisticSlot {
+		payload.Slot() == api.optimisticSlot.Load() {
 		optimisticSubmission = true
 		go api.processOptimisticBlock(opts)
 	} else {
