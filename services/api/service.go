// Package api contains the API webserver for the proposer and block-builder APIs
package api

import (
	"bytes"
	"compress/gzip"
	"context"
	"database/sql"
	"encoding/json"
	"errors"
	"fmt"
	"io"
	"math/big"
	"net/http"
	_ "net/http/pprof"
	"os"
	"sort"
	"strconv"
	"strings"
	"sync"
	"time"

	"github.com/NYTimes/gziphandler"
	"github.com/attestantio/go-eth2-client/api/v1/capella"
	"github.com/attestantio/go-eth2-client/spec/phase0"
	"github.com/buger/jsonparser"
	"github.com/flashbots/go-boost-utils/bls"
	boostTypes "github.com/flashbots/go-boost-utils/types"
	"github.com/flashbots/go-utils/cli"
	"github.com/flashbots/go-utils/httplogger"
	"github.com/flashbots/mev-boost-relay/beaconclient"
	"github.com/flashbots/mev-boost-relay/common"
	"github.com/flashbots/mev-boost-relay/database"
	"github.com/flashbots/mev-boost-relay/datastore"
	"github.com/go-redis/redis/v9"
	"github.com/gorilla/mux"
	"github.com/sirupsen/logrus"
	uberatomic "go.uber.org/atomic"
)

const (
	ErrBlockAlreadyKnown  = "simulation failed: block already known"
	ErrBlockRequiresReorg = "simulation failed: block requires a reorg"
	ErrMissingTrieNode    = "missing trie node"
)

var (
	ErrMissingLogOpt              = errors.New("log parameter is nil")
	ErrMissingBeaconClientOpt     = errors.New("beacon-client is nil")
	ErrMissingDatastoreOpt        = errors.New("proposer datastore is nil")
	ErrRelayPubkeyMismatch        = errors.New("relay pubkey does not match existing one")
	ErrServerAlreadyStarted       = errors.New("server was already started")
	ErrBuilderAPIWithoutSecretKey = errors.New("cannot start builder API without secret key")
	ErrMismatchedForkVersions     = errors.New("can not find matching fork versions as retrieved from beacon node")
	ErrMissingForkVersions        = errors.New("invalid bellatrix/capella fork version from beacon node")
)

var (
	// Proposer API (builder-specs)
	pathStatus            = "/eth/v1/builder/status"
	pathRegisterValidator = "/eth/v1/builder/validators"
	pathGetHeader         = "/eth/v1/builder/header/{slot:[0-9]+}/{parent_hash:0x[a-fA-F0-9]+}/{pubkey:0x[a-fA-F0-9]+}"
	pathGetPayload        = "/eth/v1/builder/blinded_blocks"

	// Block builder API
	pathBuilderGetValidators = "/relay/v1/builder/validators"
	pathSubmitNewBlock       = "/relay/v1/builder/blocks"

	// Data API
	pathDataProposerPayloadDelivered = "/relay/v1/data/bidtraces/proposer_payload_delivered"
	pathDataBuilderBidsReceived      = "/relay/v1/data/bidtraces/builder_blocks_received"
	pathDataValidatorRegistration    = "/relay/v1/data/validator_registration"

	// Internal API
	pathInternalBuilderStatus     = "/internal/v1/builder/{pubkey:0x[a-fA-F0-9]+}"
	pathInternalBuilderCollateral = "/internal/v1/builder/collateral/{pubkey:0x[a-fA-F0-9]+}"

	// number of goroutines to save active validator
	numActiveValidatorProcessors = cli.GetEnvInt("NUM_ACTIVE_VALIDATOR_PROCESSORS", 10)
	numValidatorRegProcessors    = cli.GetEnvInt("NUM_VALIDATOR_REG_PROCESSORS", 10)
	timeoutGetPayloadRetryMs     = cli.GetEnvInt("GETPAYLOAD_RETRY_TIMEOUT_MS", 100)

	apiReadTimeoutMs       = cli.GetEnvInt("API_TIMEOUT_READ_MS", 1500)
	apiReadHeaderTimeoutMs = cli.GetEnvInt("API_TIMEOUT_READHEADER_MS", 600)
	apiWriteTimeoutMs      = cli.GetEnvInt("API_TIMEOUT_WRITE_MS", 10000)
	apiIdleTimeoutMs       = cli.GetEnvInt("API_TIMEOUT_IDLE_MS", 3000)
	apiMaxHeaderBytes      = cli.GetEnvInt("API_MAX_HEADER_BYTES", 60000)
)

// RelayAPIOpts contains the options for a relay
type RelayAPIOpts struct {
	Log *logrus.Entry

	ListenAddr  string
	BlockSimURL string

	BeaconClient beaconclient.IMultiBeaconClient
	Datastore    *datastore.Datastore
	Redis        *datastore.RedisCache
	Memcached    *datastore.Memcached
	DB           database.IDatabaseService

	SecretKey *bls.SecretKey // used to sign bids (getHeader responses)

	// Network specific variables
	EthNetDetails common.EthNetworkDetails

	// APIs to enable
	ProposerAPI     bool
	BlockBuilderAPI bool
	DataAPI         bool
	PprofAPI        bool
	InternalAPI     bool
}

type randaoHelper struct {
	slot       uint64
	prevRandao string
}

type withdrawalsHelper struct {
	slot uint64
	root phase0.Root
}

// Data needed to issue a block validation request.
type blockSimOptions struct {
	isHighPrio bool
	log        *logrus.Entry
	req        *BuilderBlockValidationRequest
}

type blockBuilderCacheEntry struct {
	status     common.BuilderStatus
	collateral *big.Int
}

// RelayAPI represents a single Relay instance
type RelayAPI struct {
	opts RelayAPIOpts
	log  *logrus.Entry

	blsSk     *bls.SecretKey
	publicKey *boostTypes.PublicKey

	srv        *http.Server
	srvStarted uberatomic.Bool

	beaconClient beaconclient.IMultiBeaconClient
	datastore    *datastore.Datastore
	redis        *datastore.RedisCache
	memcached    *datastore.Memcached
	db           database.IDatabaseService

	headSlot       uberatomic.Uint64
	genesisInfo    *beaconclient.GetGenesisResponse
	bellatrixEpoch uint64
	capellaEpoch   uint64

	proposerDutiesLock       sync.RWMutex
	proposerDutiesResponse   []boostTypes.BuilderGetValidatorsResponseEntry
	proposerDutiesMap        map[uint64]*boostTypes.RegisterValidatorRequestMessage
	proposerDutiesSlot       uint64
	isUpdatingProposerDuties uberatomic.Bool

	blockSimRateLimiter IBlockSimRateLimiter

	activeValidatorC chan boostTypes.PubkeyHex
	validatorRegC    chan boostTypes.SignedValidatorRegistration

	// used to wait on any active getPayload calls on shutdown
	getPayloadCallsInFlight sync.WaitGroup

	// Feature flags
	ffForceGetHeader204       bool
	ffDisableBlockPublishing  bool
	ffDisableLowPrioBuilders  bool
	ffDisablePayloadDBStorage bool // disable storing the execution payloads in the database

	expectedPrevRandao         randaoHelper
	expectedPrevRandaoLock     sync.RWMutex
	expectedPrevRandaoUpdating uint64

	expectedWithdrawalsRoot     withdrawalsHelper
	expectedWithdrawalsLock     sync.RWMutex
	expectedWithdrawalsUpdating uint64

	// The slot we are currently optimistically simulating.
	optimisticSlot uint64
	// The number of optimistic blocks being processed (only used for logging).
	optimisticBlocksInFlight uint64
	// Wait group used to monitor status of per-slot optimistic processing.
	optimisticBlocks sync.WaitGroup
	// Cache for builder statuses and collaterals.
	blockBuildersCache map[string]*blockBuilderCacheEntry
}

// NewRelayAPI creates a new service. if builders is nil, allow any builder
func NewRelayAPI(opts RelayAPIOpts) (api *RelayAPI, err error) {
	if opts.Log == nil {
		return nil, ErrMissingLogOpt
	}

	if opts.BeaconClient == nil {
		return nil, ErrMissingBeaconClientOpt
	}

	if opts.Datastore == nil {
		return nil, ErrMissingDatastoreOpt
	}

	// If block-builder API is enabled, then ensure secret key is all set
	var publicKey boostTypes.PublicKey
	if opts.BlockBuilderAPI {
		if opts.SecretKey == nil {
			return nil, ErrBuilderAPIWithoutSecretKey
		}

		// If using a secret key, ensure it's the correct one
		publicKey, err = boostTypes.BlsPublicKeyToPublicKey(bls.PublicKeyFromSecretKey(opts.SecretKey))
		if err != nil {
			return nil, err
		}
		opts.Log.Infof("Using BLS key: %s", publicKey.String())

		// ensure pubkey is same across all relay instances
		_pubkey, err := opts.Redis.GetRelayConfig(datastore.RedisConfigFieldPubkey)
		if err != nil {
			return nil, err
		} else if _pubkey == "" {
			err := opts.Redis.SetRelayConfig(datastore.RedisConfigFieldPubkey, publicKey.String())
			if err != nil {
				return nil, err
			}
		} else if _pubkey != publicKey.String() {
			return nil, fmt.Errorf("%w: new=%s old=%s", ErrRelayPubkeyMismatch, publicKey.String(), _pubkey)
		}
	}

	api = &RelayAPI{
		opts:                   opts,
		log:                    opts.Log,
		blsSk:                  opts.SecretKey,
		publicKey:              &publicKey,
		datastore:              opts.Datastore,
		beaconClient:           opts.BeaconClient,
		redis:                  opts.Redis,
		memcached:              opts.Memcached,
		db:                     opts.DB,
		proposerDutiesResponse: []boostTypes.BuilderGetValidatorsResponseEntry{},
		blockSimRateLimiter:    NewBlockSimulationRateLimiter(opts.BlockSimURL),

		activeValidatorC: make(chan boostTypes.PubkeyHex, 450_000),
		validatorRegC:    make(chan boostTypes.SignedValidatorRegistration, 450_000),
	}

	if os.Getenv("FORCE_GET_HEADER_204") == "1" {
		api.log.Warn("env: FORCE_GET_HEADER_204 - forcing getHeader to always return 204")
		api.ffForceGetHeader204 = true
	}

	if os.Getenv("DISABLE_BLOCK_PUBLISHING") == "1" {
		api.log.Warn("env: DISABLE_BLOCK_PUBLISHING - disabling publishing blocks on getPayload")
		api.ffDisableBlockPublishing = true
	}

	if os.Getenv("DISABLE_LOWPRIO_BUILDERS") == "1" {
		api.log.Warn("env: DISABLE_LOWPRIO_BUILDERS - allowing only high-level builders")
		api.ffDisableLowPrioBuilders = true
	}

	if os.Getenv("DISABLE_PAYLOAD_DATABASE_STORAGE") == "1" {
		api.log.Warn("env: DISABLE_PAYLOAD_DATABASE_STORAGE - disabling storing payloads in the database")
		api.ffDisablePayloadDBStorage = true
	}
	return api, nil
}

func (api *RelayAPI) getRouter() http.Handler {
	r := mux.NewRouter()

	r.HandleFunc("/", api.handleRoot).Methods(http.MethodGet)

	// Proposer API
	if api.opts.ProposerAPI {
		api.log.Info("proposer API enabled")
		r.HandleFunc(pathStatus, api.handleStatus).Methods(http.MethodGet)
		r.HandleFunc(pathRegisterValidator, api.handleRegisterValidator).Methods(http.MethodPost)
		r.HandleFunc(pathGetHeader, api.handleGetHeader).Methods(http.MethodGet)
		r.HandleFunc(pathGetPayload, api.handleGetPayload).Methods(http.MethodPost)
	}

	// Builder API
	if api.opts.BlockBuilderAPI {
		api.log.Info("block builder API enabled")
		r.HandleFunc(pathBuilderGetValidators, api.handleBuilderGetValidators).Methods(http.MethodGet)
		r.HandleFunc(pathSubmitNewBlock, api.handleSubmitNewBlock).Methods(http.MethodPost)
	}

	// Data API
	if api.opts.DataAPI {
		api.log.Info("data API enabled")
		r.HandleFunc(pathDataProposerPayloadDelivered, api.handleDataProposerPayloadDelivered).Methods(http.MethodGet)
		r.HandleFunc(pathDataBuilderBidsReceived, api.handleDataBuilderBidsReceived).Methods(http.MethodGet)
		r.HandleFunc(pathDataValidatorRegistration, api.handleDataValidatorRegistration).Methods(http.MethodGet)
	}

	// Pprof
	if api.opts.PprofAPI {
		api.log.Info("pprof API enabled")
		r.PathPrefix("/debug/pprof/").Handler(http.DefaultServeMux)
	}

	// /internal/...
	if api.opts.InternalAPI {
		api.log.Info("internal API enabled")
		r.HandleFunc(pathInternalBuilderStatus, api.handleInternalBuilderStatus).Methods(http.MethodGet, http.MethodPost, http.MethodPut)
		r.HandleFunc(pathInternalBuilderCollateral, api.handleInternalBuilderCollateral).Methods(http.MethodPost, http.MethodPut)
	}

	// r.Use(mux.CORSMethodMiddleware(r))
	loggedRouter := httplogger.LoggingMiddlewareLogrus(api.log, r)
	withGz := gziphandler.GzipHandler(loggedRouter)
	return withGz
}

func (api *RelayAPI) isCapella(slot uint64) bool {
	if api.capellaEpoch == 0 { // CL didn't yet have it
		return false
	}
	epoch := slot / uint64(common.SlotsPerEpoch)
	return epoch >= api.capellaEpoch
}

func (api *RelayAPI) isBellatrix(slot uint64) bool {
	return !api.isCapella(slot)
}

// StartServer starts the HTTP server for this instance
func (api *RelayAPI) StartServer() (err error) {
	if api.srvStarted.Swap(true) {
		return ErrServerAlreadyStarted
	}

	// Get best beacon-node status by head slot, process current slot and start slot updates
	bestSyncStatus, err := api.beaconClient.BestSyncStatus()
	if err != nil {
		return err
	}

	// Initialize block builder cache.
	api.blockBuildersCache = make(map[string]*blockBuilderCacheEntry)

	// Helpers
	currentSlot := bestSyncStatus.HeadSlot
	currentEpoch := currentSlot / uint64(common.SlotsPerEpoch)

	api.genesisInfo, err = api.beaconClient.GetGenesis()
	if err != nil {
		return err
	}
	api.log.Infof("genesis info: %d", api.genesisInfo.Data.GenesisTime)

	forkSchedule, err := api.beaconClient.GetForkSchedule()
	if err != nil {
		return err
	}

	// Parse forkSchedule
	for _, fork := range forkSchedule.Data {
		api.log.Infof("forkSchedule: version=%s / epoch=%d", fork.CurrentVersion, fork.Epoch)
		switch fork.CurrentVersion {
		case api.opts.EthNetDetails.BellatrixForkVersionHex:
			api.bellatrixEpoch = fork.Epoch
		case api.opts.EthNetDetails.CapellaForkVersionHex:
			api.capellaEpoch = fork.Epoch
		}
	}

	// Print fork version information
	if api.isCapella(currentSlot) {
		api.log.Infof("capella fork detected (currentEpoch: %d / bellatrixEpoch: %d / capellaEpoch: %d)", currentEpoch, api.bellatrixEpoch, api.capellaEpoch)
	} else if api.isBellatrix(currentSlot) {
		api.log.Infof("bellatrix fork detected (currentEpoch: %d / bellatrixEpoch: %d / capellaEpoch: %d)", currentEpoch, api.bellatrixEpoch, api.capellaEpoch)
		if api.capellaEpoch == 0 {
			api.log.Infof("no capella fork scheduled. update your beacon-node in time.")
		}
	} else {
		return ErrMismatchedForkVersions
	}

	// start things for the block-builder API
	if api.opts.BlockBuilderAPI {
		// Get current proposer duties blocking before starting, to have them ready
		api.updateProposerDuties(bestSyncStatus.HeadSlot)
	}

	// start things specific for the proposer API
	if api.opts.ProposerAPI {
		// Update list of known validators, and start refresh loop
		go api.startKnownValidatorUpdates()

		// Start the worker pool to process active validators
		api.log.Infof("starting %d active validator processors", numActiveValidatorProcessors)
		for i := 0; i < numActiveValidatorProcessors; i++ {
			go api.startActiveValidatorProcessor()
		}

		// Start the validator registration db-save processor
		api.log.Infof("starting %d validator registration processors", numValidatorRegProcessors)
		for i := 0; i < numValidatorRegProcessors; i++ {
			go api.startValidatorRegistrationDBProcessor()
		}
	}

	// Process current slot
	api.processNewSlot(bestSyncStatus.HeadSlot)

	// Start regular slot updates
	go func() {
		c := make(chan beaconclient.HeadEventData)
		api.beaconClient.SubscribeToHeadEvents(c)
		for {
			headEvent := <-c
			api.processNewSlot(headEvent.Slot)
		}
	}()

	api.srv = &http.Server{
		Addr:    api.opts.ListenAddr,
		Handler: api.getRouter(),

		ReadTimeout:       time.Duration(apiReadTimeoutMs) * time.Millisecond,
		ReadHeaderTimeout: time.Duration(apiReadHeaderTimeoutMs) * time.Millisecond,
		WriteTimeout:      time.Duration(apiWriteTimeoutMs) * time.Millisecond,
		IdleTimeout:       time.Duration(apiIdleTimeoutMs) * time.Millisecond,
		MaxHeaderBytes:    apiMaxHeaderBytes,
	}

	err = api.srv.ListenAndServe()
	if errors.Is(err, http.ErrServerClosed) {
		return nil
	}
	return err
}

// StopServer disables sending any bids on getHeader calls, waits a few seconds to catch any remaining getPayload call, and then shuts down the webserver
func (api *RelayAPI) StopServer() (err error) {
	api.log.Info("Stopping server...")

	if api.opts.ProposerAPI {
		// stop sending bids
		api.ffForceGetHeader204 = true
		api.log.Info("Disabled sending bids, waiting a few seconds...")

		// wait a few seconds, for any pending getPayload call to complete
		time.Sleep(5 * time.Second)

		// wait for any active getPayload call to finish
		api.getPayloadCallsInFlight.Wait()
	}

	// shutdown
	return api.srv.Shutdown(context.Background())
}

// startActiveValidatorProcessor keeps listening on the channel and saving active validators to redis
func (api *RelayAPI) startActiveValidatorProcessor() {
	for pubkey := range api.activeValidatorC {
		err := api.redis.SetActiveValidator(pubkey)
		if err != nil {
			api.log.WithError(err).Infof("error setting active validator")
		}
	}
}

// startActiveValidatorProcessor keeps listening on the channel and saving active validators to redis
func (api *RelayAPI) startValidatorRegistrationDBProcessor() {
	for valReg := range api.validatorRegC {
		err := api.datastore.SaveValidatorRegistration(valReg)
		if err != nil {
			api.log.WithError(err).WithFields(logrus.Fields{
				"reg_pubkey":       valReg.Message.Pubkey,
				"reg_feeRecipient": valReg.Message.FeeRecipient,
				"reg_gasLimit":     valReg.Message.GasLimit,
				"reg_timestamp":    valReg.Message.Timestamp,
			}).Error("error saving validator registration")
		}
	}
}

// simulateBlock sends a request for a block simulation to blockSimRateLimiter.
func (api *RelayAPI) simulateBlock(ctx context.Context, opts blockSimOptions) error {
	t := time.Now()
	simErr := api.blockSimRateLimiter.send(ctx, opts.req, opts.isHighPrio)
	log := opts.log.WithFields(logrus.Fields{
		"duration":   time.Since(t).Seconds(),
		"numWaiting": api.blockSimRateLimiter.currentCounter(),
	})
	if simErr != nil &&
		simErr.Error() != ErrBlockAlreadyKnown &&
		simErr.Error() != ErrBlockRequiresReorg &&
		!strings.Contains(simErr.Error(), ErrMissingTrieNode) {
		log.WithError(simErr).Error("block validation failed")
		return simErr
	}
	log.Info("block validation successful")
	return nil
}

func (api *RelayAPI) demoteBuilder(pubkey string, req *common.BuilderSubmitBlockRequest, simError error) {
	builderEntry, ok := api.blockBuildersCache[pubkey]
	if !ok {
		api.log.Warnf("builder %v not in the builder cache", pubkey)
		builderEntry = &blockBuilderCacheEntry{}
	}
	newStatus := common.BuilderStatus{
		IsHighPrio:    builderEntry.status.IsHighPrio,
		IsBlacklisted: builderEntry.status.IsBlacklisted,
		IsOptimistic:  false,
	}
	api.log.Infof("demoted builder, new status: %v", newStatus)
	if err := api.db.SetBlockBuilderStatus(pubkey, newStatus); err != nil {
		api.log.Error(fmt.Errorf("error setting builder: %v status: %v", pubkey, err))
	}
	// Write to demotions table.
	api.log.WithFields(logrus.Fields{"builder_pubkey": pubkey}).Info("demoting builder")
	if err := api.db.InsertBuilderDemotion(req, simError); err != nil {
		api.log.WithError(err).WithFields(logrus.Fields{
			"errorWritingDemotionToDB": true,
			"bidTrace":                 req.Message,
			"simError":                 simError,
		}).Error("failed to save demotion to database")
	}
}

// processOptimisticBlock is called on a new goroutine when a optimistic block
// needs to be simulated.
func (api *RelayAPI) processOptimisticBlock(ctx context.Context, opts blockSimOptions) {
	api.optimisticBlocksInFlight += 1
	defer func() { api.optimisticBlocksInFlight -= 1 }()
	api.optimisticBlocks.Add(1)
	defer api.optimisticBlocks.Done()

	builderPubkey := opts.req.BuilderPubkey().String()
	opts.log.WithFields(logrus.Fields{
		"builderPubkey": builderPubkey,
		// NOTE: this value is just an estimate because many goroutines could be
		// updating api.optimisticBlocksInFlight concurrently. Since we just use
		// it for logging, it is not atomic to avoid the performance impact.
		"optBlocksInFlight": api.optimisticBlocksInFlight,
	}).Infof("simulating optimistic block with hash: %v", opts.req.BuilderSubmitBlockRequest.BlockHash())

	if simErr := api.simulateBlock(ctx, opts); simErr != nil {
		api.log.WithError(simErr).Error("block simulation failed in processOptimisticBlock, demoting builder")

		// Demote the builder.
		api.demoteBuilder(builderPubkey, &opts.req.BuilderSubmitBlockRequest, simErr)
	}
}

func (api *RelayAPI) processNewSlot(headSlot uint64) {
	_apiHeadSlot := api.headSlot.Load()
	if headSlot <= _apiHeadSlot {
		return
	}

	if _apiHeadSlot > 0 {
		for s := _apiHeadSlot + 1; s < headSlot; s++ {
			api.log.WithField("missedSlot", s).Warnf("missed slot: %d", s)
		}
	}

	// store the head slot
	api.headSlot.Store(headSlot)

	// only for builder-api
	if api.opts.BlockBuilderAPI {
		// query the expected prev_randao field
		go api.updatedExpectedRandao(headSlot)

		// query expected withdrawals root
		go api.updatedExpectedWithdrawals(headSlot)

		// update proposer duties in the background
		go api.updateProposerDuties(headSlot)

		// update the optimistic slot
		go api.updateOptimisticSlot(headSlot)
	}

	// log
	epoch := headSlot / uint64(common.SlotsPerEpoch)
	api.log.WithFields(logrus.Fields{
		"epoch":              epoch,
		"slotHead":           headSlot,
		"slotStartNextEpoch": (epoch + 1) * uint64(common.SlotsPerEpoch),
	}).Infof("updated headSlot to %d", headSlot)
}

func (api *RelayAPI) updateProposerDuties(headSlot uint64) {
	// Ensure only one updating is running at a time
	if api.isUpdatingProposerDuties.Swap(true) {
		return
	}
	defer api.isUpdatingProposerDuties.Store(false)

	// Update once every 8 slots (or more, if a slot was missed)
	if headSlot%8 != 0 && headSlot-api.proposerDutiesSlot < 8 {
		return
	}

	// Get duties from mem
	duties, err := api.redis.GetProposerDuties()
	dutiesMap := make(map[uint64]*boostTypes.RegisterValidatorRequestMessage)
	for _, duty := range duties {
		dutiesMap[duty.Slot] = duty.Entry.Message
	}

	if err == nil {
		api.proposerDutiesLock.Lock()
		api.proposerDutiesResponse = duties
		api.proposerDutiesMap = dutiesMap
		api.proposerDutiesSlot = headSlot
		api.proposerDutiesLock.Unlock()

		// pretty-print
		_duties := make([]string, len(duties))
		for i, duty := range duties {
			_duties[i] = fmt.Sprint(duty.Slot)
		}
		sort.Strings(_duties)
		api.log.Infof("proposer duties updated: %s", strings.Join(_duties, ", "))
	} else {
		api.log.WithError(err).Error("failed to update proposer duties")
	}
}

func (api *RelayAPI) updateOptimisticSlot(headSlot uint64) {
	// Wait until there are no optimistic blocks being processed. Then we can
	// safely update the slot.
	api.optimisticBlocks.Wait()
	api.optimisticSlot = headSlot + 1

	builders, err := api.db.GetBlockBuilders()
	if err != nil {
		api.log.WithError(err).Error("unable to read block builders from db, not updating builder cache")
		return
	}
	for _, v := range builders {
		collStr := v.Collateral

		var builderCollateral big.Int
		err = builderCollateral.UnmarshalText([]byte(collStr))
		if err != nil {
			api.log.WithError(err).Error("could not parse builder collateral string")
			builderCollateral.SetInt64(0)
		}
		api.blockBuildersCache[v.BuilderPubkey] = &blockBuilderCacheEntry{
			status: common.BuilderStatus{
				IsHighPrio:    v.IsHighPrio,
				IsBlacklisted: v.IsBlacklisted,
				IsOptimistic:  v.IsOptimistic,
			},
			collateral: &builderCollateral,
		}
	}
}

func (api *RelayAPI) startKnownValidatorUpdates() {
	for {
		// Refresh known validators
		cnt, err := api.datastore.RefreshKnownValidators()
		if err != nil {
			api.log.WithError(err).Error("error getting known validators")
		} else {
			api.log.WithField("cnt", cnt).Info("updated known validators")
		}

		// Wait for one epoch (at the beginning, because initially the validators have already been queried)
		time.Sleep(common.DurationPerEpoch / 2)
	}
}

func (api *RelayAPI) RespondError(w http.ResponseWriter, code int, message string) {
	w.Header().Set("Content-Type", "application/json")
	w.WriteHeader(code)
	resp := HTTPErrorResp{code, message}
	if err := json.NewEncoder(w).Encode(resp); err != nil {
		api.log.WithField("response", resp).WithError(err).Error("Couldn't write error response")
		http.Error(w, "", http.StatusInternalServerError)
	}
}

func (api *RelayAPI) RespondOK(w http.ResponseWriter, response any) {
	w.Header().Set("Content-Type", "application/json")
	w.WriteHeader(http.StatusOK)
	if err := json.NewEncoder(w).Encode(response); err != nil {
		api.log.WithField("response", response).WithError(err).Error("Couldn't write OK response")
		http.Error(w, "", http.StatusInternalServerError)
	}
}

func (api *RelayAPI) handleStatus(w http.ResponseWriter, req *http.Request) {
	w.WriteHeader(http.StatusOK)
}

// ---------------
//  PROPOSER APIS
// ---------------

func (api *RelayAPI) handleRoot(w http.ResponseWriter, req *http.Request) {
	w.WriteHeader(http.StatusOK)
	fmt.Fprintf(w, "MEV-Boost Relay API")
}

func (api *RelayAPI) handleRegisterValidator(w http.ResponseWriter, req *http.Request) {
	ua := req.UserAgent()
	log := api.log.WithFields(logrus.Fields{
		"method":    "registerValidator",
		"ua":        ua,
		"mevBoostV": common.GetMevBoostVersionFromUserAgent(ua),
	})

	start := time.Now()
	registrationTimeUpperBound := start.Add(10 * time.Second)

	numRegTotal := 0
	numRegProcessed := 0
	numRegActive := 0
	numRegNew := 0
	processingStoppedByError := false

	respondError := func(code int, msg string) {
		processingStoppedByError = true
		log.Warnf("error: %s", msg)
		api.RespondError(w, code, msg)
	}

	if req.ContentLength == 0 {
		respondError(http.StatusBadRequest, "empty request")
		return
	}

	body, err := io.ReadAll(req.Body)
	if err != nil {
		log.WithError(err).WithField("contentLength", req.ContentLength).Warn("failed to read request body")
		api.RespondError(w, http.StatusBadRequest, "failed to read request body")
		return
	}
	req.Body.Close()

	parseRegistration := func(value []byte) (pkHex boostTypes.PubkeyHex, timestampInt int64, err error) {
		pubkey, err := jsonparser.GetUnsafeString(value, "message", "pubkey")
		if err != nil {
			return pkHex, timestampInt, fmt.Errorf("registration message error (pubkey): %w", err)
		}

		timestamp, err := jsonparser.GetUnsafeString(value, "message", "timestamp")
		if err != nil {
			return pkHex, timestampInt, fmt.Errorf("registration message error (timestamp): %w", err)
		}

		timestampInt, err = strconv.ParseInt(timestamp, 10, 64)
		if err != nil {
			return pkHex, timestampInt, fmt.Errorf("invalid timestamp: %w", err)
		}

		return boostTypes.PubkeyHex(pubkey), timestampInt, nil
	}

	// Iterate over the registrations
	_, err = jsonparser.ArrayEach(body, func(value []byte, dataType jsonparser.ValueType, offset int, _err error) {
		numRegTotal += 1
		if processingStoppedByError {
			return
		}
		numRegProcessed += 1

		// Extract immediately necessary registration fields
		pkHex, timestampInt, err := parseRegistration(value)
		if err != nil {
			respondError(http.StatusBadRequest, err.Error())
			return
		}

		// Add validator pubkey to logs
		regLog := api.log.WithField("pubkey", pkHex.String())

		// Ensure registration is not too far in the future
		registrationTime := time.Unix(timestampInt, 0)
		if registrationTime.After(registrationTimeUpperBound) {
			respondError(http.StatusBadRequest, "timestamp too far in the future")
			return
		}

		// Check if a real validator
		isKnownValidator := api.datastore.IsKnownValidator(pkHex)
		if !isKnownValidator {
			respondError(http.StatusBadRequest, fmt.Sprintf("not a known validator: %s", pkHex.String()))
			return
		}

		// Track active validators here
		numRegActive += 1
		select {
		case api.activeValidatorC <- pkHex:
		default:
			regLog.Error("active validator channel full")
		}

		// Check for a previous registration timestamp
		prevTimestamp, err := api.redis.GetValidatorRegistrationTimestamp(pkHex)
		if err != nil {
			regLog.WithError(err).Error("error getting last registration timestamp")
		} else if prevTimestamp >= uint64(timestampInt) {
			// abort if the current registration timestamp is older or equal to the last known one
			return
		}

		// Now we have a new registration to process
		numRegNew += 1

		// JSON-decode the registration now (needed for signature verification)
		signedValidatorRegistration := new(boostTypes.SignedValidatorRegistration)
		err = json.Unmarshal(value, signedValidatorRegistration)
		if err != nil {
			regLog.WithError(err).Error("error unmarshalling signed validator registration")
			respondError(http.StatusBadRequest, fmt.Sprintf("error unmarshalling signed validator registration: %s", err.Error()))
			return
		}

		// Verify the signature
		ok, err := boostTypes.VerifySignature(signedValidatorRegistration.Message, api.opts.EthNetDetails.DomainBuilder, signedValidatorRegistration.Message.Pubkey[:], signedValidatorRegistration.Signature[:])
		if err != nil {
			regLog.WithError(err).Error("error verifying registerValidator signature")
			respondError(http.StatusBadRequest, fmt.Sprintf("error verifying registerValidator signature: %s", err.Error()))
			return
		} else if !ok {
			api.RespondError(w, http.StatusBadRequest, fmt.Sprintf("failed to verify validator signature for %s", signedValidatorRegistration.Message.Pubkey.String()))
			return
		}

		// Save to database
		select {
		case api.validatorRegC <- *signedValidatorRegistration:
		default:
			regLog.Error("validator registration channel full")
		}
	})

	if err != nil {
		respondError(http.StatusBadRequest, "error in traversing json")
		return
	}

	log = log.WithFields(logrus.Fields{
		"timeNeededSec":             time.Since(start).Seconds(),
		"numRegistrations":          numRegTotal,
		"numRegistrationsActive":    numRegActive,
		"numRegistrationsProcessed": numRegProcessed,
		"numRegistrationsNew":       numRegNew,
		"processingStoppedByError":  processingStoppedByError,
	})
	log.Info("validator registrations call processed")
	w.WriteHeader(http.StatusOK)
}

func (api *RelayAPI) handleGetHeader(w http.ResponseWriter, req *http.Request) {
	vars := mux.Vars(req)
	slotStr := vars["slot"]
	parentHashHex := vars["parent_hash"]
	proposerPubkeyHex := vars["pubkey"]
	ua := req.UserAgent()
	log := api.log.WithFields(logrus.Fields{
		"method":     "getHeader",
		"slot":       slotStr,
		"parentHash": parentHashHex,
		"pubkey":     proposerPubkeyHex,
		"ua":         ua,
		"mevBoostV":  common.GetMevBoostVersionFromUserAgent(ua),
	})

	slot, err := strconv.ParseUint(slotStr, 10, 64)
	if err != nil {
		api.RespondError(w, http.StatusBadRequest, common.ErrInvalidSlot.Error())
		return
	}

	if len(proposerPubkeyHex) != 98 {
		api.RespondError(w, http.StatusBadRequest, common.ErrInvalidPubkey.Error())
		return
	}

	if len(parentHashHex) != 66 {
		api.RespondError(w, http.StatusBadRequest, common.ErrInvalidHash.Error())
		return
	}

	if slot < api.headSlot.Load() {
		api.RespondError(w, http.StatusBadRequest, "slot is too old")
		return
	}

	log.Debug("getHeader request received")

	if api.ffForceGetHeader204 {
		log.Info("forced getHeader 204 response")
		w.WriteHeader(http.StatusNoContent)
		return
	}

	bid, err := api.redis.GetBestBid(slot, parentHashHex, proposerPubkeyHex)
	if err != nil {
		log.WithError(err).Error("could not get bid")
		api.RespondError(w, http.StatusBadRequest, err.Error())
		return
	}

	if bid.Empty() {
		w.WriteHeader(http.StatusNoContent)
		return
	}

	// Error on bid without value
	if bid.Value().Cmp(big.NewInt(0)) == 0 {
		w.WriteHeader(http.StatusNoContent)
		return
	}

	log.WithFields(logrus.Fields{
		"value":     bid.Value().String(),
		"blockHash": bid.BlockHash().String(),
	}).Info("bid delivered")
	api.RespondOK(w, bid)
}

func (api *RelayAPI) handleGetPayload(w http.ResponseWriter, req *http.Request) {
	signedAt := time.Now().UTC()
	api.getPayloadCallsInFlight.Add(1)
	defer api.getPayloadCallsInFlight.Done()

	ua := req.UserAgent()
	log := api.log.WithFields(logrus.Fields{
		"method":        "getPayload",
		"ua":            ua,
		"mevBoostV":     common.GetMevBoostVersionFromUserAgent(ua),
		"contentLength": req.ContentLength,
	})

	// Read the body first, so we can decode it later
	body, err := io.ReadAll(req.Body)
	if err != nil {
		if strings.Contains(err.Error(), "i/o timeout") {
			log.WithError(err).Error("getPayload request failed to decode (i/o timeout)")
			api.RespondError(w, http.StatusInternalServerError, err.Error())
			return
		}

		log.WithError(err).Error("could not read body of request from the beacon node")
		api.RespondError(w, http.StatusBadRequest, err.Error())
		return
	}

	payload := new(common.SignedBlindedBeaconBlock)
	capellaPayload := new(capella.SignedBlindedBeaconBlock)
	if err := json.NewDecoder(bytes.NewReader(body)).Decode(capellaPayload); err != nil {
		log.WithError(err).Debug("capella getPayload request failed to decode")
		bellatrixPayload := new(boostTypes.SignedBlindedBeaconBlock)
		if err := json.NewDecoder(bytes.NewReader(body)).Decode(bellatrixPayload); err != nil {
			log.WithError(err).Warn("bellatrix getPayload request failed to decode")
			api.RespondError(w, http.StatusBadRequest, err.Error())
			return
		}
		payload.Bellatrix = bellatrixPayload
	} else {
		payload.Capella = capellaPayload
	}

	log = log.WithFields(logrus.Fields{
		"slot":      payload.Slot(),
		"blockHash": payload.BlockHash(),
		"idArg":     req.URL.Query().Get("id"),
	})

	log.Debug("getPayload request received")

	proposerPubkey, found := api.datastore.GetKnownValidatorPubkeyByIndex(payload.ProposerIndex())
	if !found {
		log.Errorf("could not find proposer pubkey for index %d", payload.ProposerIndex())
		api.RespondError(w, http.StatusBadRequest, "could not match proposer index to pubkey")
		return
	}

	log = log.WithField("pubkeyFromIndex", proposerPubkey)

	// Get the proposer pubkey based on the validator index from the payload
	pk, err := boostTypes.HexToPubkey(proposerPubkey.String())
	if err != nil {
		log.WithError(err).Warn("could not convert pubkey to types.PublicKey")
		api.RespondError(w, http.StatusBadRequest, "could not convert pubkey to types.PublicKey")
		return
	}

	// Attempt verifying the signature for capella
	ok, err := boostTypes.VerifySignature(payload.Message(), api.opts.EthNetDetails.DomainBeaconProposerCapella, pk[:], payload.Signature())
	if !ok || err != nil {
		log.WithError(err).Debug("could not verify capella payload signature, attempting to verify signature for bellatrix")
		// Attempt verifying the signature for bellatrix
		ok, err := boostTypes.VerifySignature(payload.Message(), api.opts.EthNetDetails.DomainBeaconProposerBellatrix, pk[:], payload.Signature())
		if !ok || err != nil {
			log.WithError(err).Warn("could not verify payload signature")
			api.RespondError(w, http.StatusBadRequest, "could not verify payload signature")
			return
		}
	}

	// Get the response - from memory, Redis or DB
	// note that mev-boost might send getPayload for bids of other relays, thus this code wouldn't find anything
	getPayloadResp, err := api.datastore.GetGetPayloadResponse(payload.Slot(), proposerPubkey.String(), payload.BlockHash())
	if err != nil || getPayloadResp == nil {
		log.WithError(err).Warn("failed getting execution payload (1/2)")
		time.Sleep(time.Duration(timeoutGetPayloadRetryMs) * time.Millisecond)

		// Try again
		getPayloadResp, err = api.datastore.GetGetPayloadResponse(payload.Slot(), proposerPubkey.String(), payload.BlockHash())
		if err != nil {
			log.WithError(err).Error("failed getting execution payload (2/2) - due to error")
			api.RespondError(w, http.StatusBadRequest, err.Error())
			return
		} else if getPayloadResp == nil {
			log.Warn("failed getting execution payload (2/2)")
			api.RespondError(w, http.StatusBadRequest, "no execution payload for this request")
			return
		}
	}

	api.RespondOK(w, getPayloadResp)
	log = log.WithFields(logrus.Fields{
		"numTx":       getPayloadResp.NumTx(),
		"blockNumber": payload.BlockNumber(),
	})
	log.Info("execution payload delivered")

	// Save information about delivered payload
	go func() {
		err = api.redis.SetStats(datastore.RedisStatsFieldSlotLastPayloadDelivered, payload.Slot())
		if err != nil {
			log.WithError(err).Error("failed to save delivered payload slot to redis")
		}

		bidTrace, err := api.redis.GetBidTrace(payload.Slot(), proposerPubkey.String(), payload.BlockHash())
		if err != nil {
			log.WithError(err).Error("failed to get bidTrace for delivered payload from redis")
		}

		err = api.db.SaveDeliveredPayload(bidTrace, payload, signedAt)
		if err != nil {
			log.WithError(err).WithFields(logrus.Fields{
				"bidTrace": bidTrace,
				"payload":  payload,
			}).Error("failed to save delivered payload")
		}

		// Increment builder stats
		err = api.db.IncBlockBuilderStatsAfterGetPayload(bidTrace.BuilderPubkey.String())
		if err != nil {
			log.WithError(err).Error("failed to increment builder-stats after getPayload")
		}

		// Wait until optimistic blocks are complete.
		api.optimisticBlocks.Wait()

		// Check if there is a demotion for the winning block.
		_, err = api.db.GetBuilderDemotion(bidTrace)
		// If demotion not found, we are done!
		if errors.Is(err, sql.ErrNoRows) {
			log.Info("no demotion in getPayload, successful block proposal")
			return
		}
		if err != nil {
			log.WithError(err).Error("failed to read demotion table in getPayload")
			return
		}
		// Demotion found, update the demotion table with refund data.
		builderPubkey := bidTrace.BuilderPubkey.String()
		log = log.WithFields(logrus.Fields{
			"builderPubkey": builderPubkey,
			"slot":          bidTrace.Slot,
			"blockHash":     bidTrace.BlockHash,
		})
		log.Error("demotion found in getPayload, inserting refund justification")

		// Prepare refund data.
		signedBeaconBlock := SignedBlindedBeaconBlockToBeaconBlock(payload, getPayloadResp)
		// Get registration entry from the DB.
		registrationEntry, err := api.db.GetValidatorRegistration(proposerPubkey.String())
		if err != nil {
			if errors.Is(err, sql.ErrNoRows) {
				log.WithError(err).Error("no registration found for validator " + proposerPubkey.String())
			} else {
				log.WithError(err).Error("error reading validator registration")
			}
		}
		var signedRegistration *boostTypes.SignedValidatorRegistration
		if registrationEntry != nil {
			signedRegistration, err = registrationEntry.ToSignedValidatorRegistration()
			if err != nil {
				log.WithError(err).Error("error converting registration to signed registration")
			}
		}

		err = api.db.UpdateBuilderDemotion(bidTrace, signedBeaconBlock, signedRegistration)
		if err != nil {
			log.WithFields(logrus.Fields{
				"errorWritingRefundToDB": true,
				"bidTrace":               bidTrace,
				"signedBeaconBlock":      signedBeaconBlock,
				"signedRegistration":     signedRegistration,
			}).WithError(err).Error("unable to update builder demotion with refund justification")
		}
	}()

	// Publish the signed beacon block via beacon-node
	go func() {
		if api.ffDisableBlockPublishing {
			log.Info("publishing the block is disabled")
			return
		}
		signedBeaconBlock := SignedBlindedBeaconBlockToBeaconBlock(payload, getPayloadResp)
		_, _ = api.beaconClient.PublishBlock(signedBeaconBlock) // errors are logged inside
	}()
}

// --------------------
//  BLOCK BUILDER APIS
// --------------------

// updatedExpectedRandao updates the prev_randao field we expect from builder block submissions
func (api *RelayAPI) updatedExpectedRandao(slot uint64) {
	log := api.log.WithField("slot", slot)
	log.Infof("updating randao...")
	api.expectedPrevRandaoLock.Lock()
	latestKnownSlot := api.expectedPrevRandao.slot
	if slot < latestKnownSlot || slot <= api.expectedPrevRandaoUpdating { // do nothing slot is already known or currently being updated
		log.Debugf("- abort updating randao, latest: %d, updating: %d", latestKnownSlot, api.expectedPrevRandaoUpdating)
		api.expectedPrevRandaoLock.Unlock()
		return
	}
	api.expectedPrevRandaoUpdating = slot
	api.expectedPrevRandaoLock.Unlock()

	// get randao from BN
	log.Debugf("- querying BN for randao")
	randao, err := api.beaconClient.GetRandao(slot)
	if err != nil {
		log.WithError(err).Error("failed to get randao from beacon node")
		api.expectedPrevRandaoLock.Lock()
		api.expectedPrevRandaoUpdating = 0
		api.expectedPrevRandaoLock.Unlock()
		return
	}

	// after request, check if still the latest, then update
	api.expectedPrevRandaoLock.Lock()
	defer api.expectedPrevRandaoLock.Unlock()
	targetSlot := slot + 1
	log.Debugf("- after BN randao: targetSlot: %d latest: %d", targetSlot, api.expectedPrevRandao.slot)

	// update if still the latest
	if targetSlot >= api.expectedPrevRandao.slot {
		api.expectedPrevRandao = randaoHelper{
			slot:       targetSlot, // the retrieved prev_randao is for the next slot
			prevRandao: randao.Data.Randao,
		}
		log.Infof("updated expected prev_randao to %s for slot %d", randao.Data.Randao, targetSlot)
	}
}

// updatedExpectedWithdrawals updates the withdrawals field we expect from builder block submissions
func (api *RelayAPI) updatedExpectedWithdrawals(slot uint64) {
	if api.isBellatrix(slot) {
		return
	}

	log := api.log.WithField("slot", slot)
	log.Infof("updating withdrawals root...")
	api.expectedWithdrawalsLock.Lock()
	latestKnownSlot := api.expectedWithdrawalsRoot.slot
	if slot < latestKnownSlot || slot <= api.expectedWithdrawalsUpdating { // do nothing slot is already known or currently being updated
		log.Debugf("- abort updating withdrawals root, latest: %d, updating: %d", latestKnownSlot, api.expectedWithdrawalsUpdating)
		api.expectedWithdrawalsLock.Unlock()
		return
	}
	api.expectedWithdrawalsUpdating = slot
	api.expectedWithdrawalsLock.Unlock()

	// get withdrawals from BN
	log.Debugf("- querying BN for withdrawals for slot %d", slot)
	withdrawals, err := api.beaconClient.GetWithdrawals(slot)
	if err != nil {
		if errors.Is(err, beaconclient.ErrWithdrawalsBeforeCapella) {
			log.WithError(err).Debug("attempted to fetch withdrawals before capella")
		} else {
			log.WithError(err).Error("failed to get withdrawals from beacon node")
		}
		api.expectedWithdrawalsLock.Lock()
		api.expectedWithdrawalsUpdating = 0
		api.expectedWithdrawalsLock.Unlock()
		return
	}

	// after request, check if still the latest, then update
	api.expectedWithdrawalsLock.Lock()
	defer api.expectedWithdrawalsLock.Unlock()
	targetSlot := slot + 1
	log.Debugf("- after BN withdrawals: targetSlot: %d latest: %d", targetSlot, api.expectedWithdrawalsRoot.slot)

	// update if still the latest
	if targetSlot >= api.expectedWithdrawalsRoot.slot {
		withdrawalsRoot, err := ComputeWithdrawalsRoot(withdrawals.Data.Withdrawals)
		if err != nil {
			log.WithError(err).Warn("failed to compute withdrawals root")
			api.expectedWithdrawalsUpdating = 0
			return
		}
		api.expectedWithdrawalsRoot = withdrawalsHelper{
			slot: targetSlot, // the retrieved withdrawals is for the next slot
			root: withdrawalsRoot,
		}
		log.Infof("updated expected withdrawals root to %s for slot %d", withdrawalsRoot, targetSlot)
	}
}

func (api *RelayAPI) handleBuilderGetValidators(w http.ResponseWriter, req *http.Request) {
	api.proposerDutiesLock.RLock()
	defer api.proposerDutiesLock.RUnlock()
	api.RespondOK(w, api.proposerDutiesResponse)
}

func (api *RelayAPI) handleSubmitNewBlock(w http.ResponseWriter, req *http.Request) {
	var pf common.Profile
	var prevTime, nextTime time.Time

	receivedAt := time.Now().UTC()
	prevTime = receivedAt
	log := api.log.WithFields(logrus.Fields{
		"method":        "submitNewBlock",
		"contentLength": req.ContentLength,
	})

	var err error
	var r io.Reader = req.Body
	if req.Header.Get("Content-Encoding") == "gzip" {
		r, err = gzip.NewReader(req.Body)
		if err != nil {
			log.WithError(err).Warn("could not create gzip reader")
			api.RespondError(w, http.StatusBadRequest, err.Error())
			return
		}
		log = log.WithField("gzip-req", true)
	}

	payload := new(common.BuilderSubmitBlockRequest)
	if err := json.NewDecoder(r).Decode(payload); err != nil {
		log.WithError(err).Warn("could not decode payload")
		api.RespondError(w, http.StatusBadRequest, err.Error())
		return
	}

	if payload.Message() == nil || !payload.HasExecutionPayload() {
		api.RespondError(w, http.StatusBadRequest, "missing parts of the payload")
		return
	}

	currentSlot := api.headSlot.Load()
	if api.isCapella(currentSlot) && payload.Capella == nil {
		log.Info("rejecting submission - non capella payload for capella fork")
		api.RespondError(w, http.StatusBadRequest, "not capella payload")
		return
	} else if api.isBellatrix(currentSlot) && payload.Bellatrix == nil {
		log.Info("rejecting submission - non bellatrix payload for bellatrix fork")
		api.RespondError(w, http.StatusBadRequest, "not belltrix payload")
		return
	}

	nextTime = time.Now().UTC()
	pf.Decode = uint64(nextTime.Sub(prevTime).Microseconds())
	prevTime = nextTime

	log = log.WithFields(logrus.Fields{
		"slot":          payload.Slot(),
		"builderPubkey": payload.BuilderPubkey().String(),
		"blockHash":     payload.BlockHash(),
	})

	// Reject new submissions once the payload for this slot was delivered
	slotStr, err := api.redis.GetStats(datastore.RedisStatsFieldSlotLastPayloadDelivered)
	if err != nil && !errors.Is(err, redis.Nil) {
		log.WithError(err).Error("failed to get delivered payload slot from redis")
	} else {
		slotLastPayloadDelivered, err := strconv.ParseUint(slotStr, 10, 64)
		if err != nil {
			log.WithError(err).Errorf("failed to parse delivered payload slot from redis: %s", slotStr)
		} else if payload.Slot() <= slotLastPayloadDelivered {
			log.Info("rejecting submission because payload for this slot was already delivered")
			api.RespondError(w, http.StatusBadRequest, "payload for this slot was already delivered")
			return
		}
	}

	if payload.Slot() <= api.headSlot.Load() {
		api.log.Info("submitNewBlock failed: submission for past slot")
		api.RespondError(w, http.StatusBadRequest, "submission for past slot")
		return
	}

	if payload.Slot() > api.headSlot.Load()+1 {
		api.log.Info("submitNewBlock failed: submission for future slot")
		api.RespondError(w, http.StatusBadRequest, "submission for future slot")
		return
	}

	builderPubkey := payload.BuilderPubkey()
	builderEntry, ok := api.blockBuildersCache[builderPubkey.String()]
	if !ok {
		log.Warnf("unable to read builder: %x from the builder cache, using low-prio and no collateral", builderPubkey.String())
		builderEntry = &blockBuilderCacheEntry{
			status: common.BuilderStatus{
				IsHighPrio: false,
			},
			collateral: big.NewInt(0),
		}
	}
	log = log.WithFields(logrus.Fields{
		"builderEntry": builderEntry,
	})

	// Timestamp check
	expectedTimestamp := api.genesisInfo.Data.GenesisTime + (payload.Slot() * 12)
	if payload.Timestamp() != expectedTimestamp {
		log.Warnf("incorrect timestamp. got %d, expected %d", payload.Timestamp(), expectedTimestamp)
		api.RespondError(w, http.StatusBadRequest, fmt.Sprintf("incorrect timestamp. got %d, expected %d", payload.Timestamp(), expectedTimestamp))
		return
	}

	// ensure correct feeRecipient is used
	api.proposerDutiesLock.RLock()
	slotDuty := api.proposerDutiesMap[payload.Slot()]
	api.proposerDutiesLock.RUnlock()
	if slotDuty == nil {
		log.Warn("could not find slot duty")
		api.RespondError(w, http.StatusBadRequest, "could not find slot duty")
		return
	} else if slotDuty.FeeRecipient.String() != payload.ProposerFeeRecipient() {
		log.Info("fee recipient does not match")
		api.RespondError(w, http.StatusBadRequest, "fee recipient does not match")
		return
	}

	if builderEntry.status.IsBlacklisted {
		log.Info("builder is blacklisted")
		time.Sleep(200 * time.Millisecond)
		w.WriteHeader(http.StatusOK)
		return
	}

	// In case only high-prio requests are accepted, fail others
	if api.ffDisableLowPrioBuilders && !builderEntry.status.IsHighPrio {
		log.Info("rejecting low-prio builder (ff-disable-low-prio-builders)")
		time.Sleep(200 * time.Millisecond)
		w.WriteHeader(http.StatusOK)
		return
	}

	log = log.WithFields(logrus.Fields{
		"proposerPubkey": payload.ProposerPubkey(),
		"parentHash":     payload.ParentHash(),
		"value":          payload.Value().String(),
		"tx":             payload.NumTx(),
	})

	// Don't accept blocks with 0 value
	if payload.Value().Cmp(ZeroU256.BigInt()) == 0 || payload.NumTx() == 0 {
		api.log.Info("submitNewBlock failed: block with 0 value or no txs")
		w.WriteHeader(http.StatusOK)
		return
	}

	// Sanity check the submission
	err = SanityCheckBuilderBlockSubmission(payload)
	if err != nil {
		log.WithError(err).Info("block submission sanity checks failed")
		api.RespondError(w, http.StatusBadRequest, err.Error())
		return
	}

	// get the latest randao and check its slot
	api.expectedPrevRandaoLock.RLock()
	expectedRandao := api.expectedPrevRandao
	api.expectedPrevRandaoLock.RUnlock()
	if expectedRandao.slot != payload.Slot() {
		log.Warn("prev_randao is not known yet")
		api.RespondError(w, http.StatusInternalServerError, "prev_randao is not known yet")
		return
	} else if expectedRandao.prevRandao != payload.Random() {
		msg := fmt.Sprintf("incorrect prev_randao - got: %s, expected: %s", payload.Random(), expectedRandao.prevRandao)
		log.Info(msg)
		api.RespondError(w, http.StatusBadRequest, msg)
		return
	}

	withdrawals := payload.Withdrawals()
	if withdrawals != nil {
		// get latest withdrawals and verify the roots match
		api.expectedWithdrawalsLock.RLock()
		expectedWithdrawalsRoot := api.expectedWithdrawalsRoot
		api.expectedWithdrawalsLock.RUnlock()
		withdrawalsRoot, err := ComputeWithdrawalsRoot(payload.Withdrawals())
		if err != nil {
			log.WithError(err).Warn("could not compute withdrawals root from payload")
			api.RespondError(w, http.StatusBadRequest, "could not compute withdrawals root")
			return
		}
		if expectedWithdrawalsRoot.slot != payload.Slot() {
			log.Warn("withdrawals are not known yet")
			api.RespondError(w, http.StatusInternalServerError, "withdrawals are not known yet")
			return
		} else if expectedWithdrawalsRoot.root != withdrawalsRoot {
			msg := fmt.Sprintf("incorrect withdrawals root - got: %s, expected: %s", withdrawalsRoot.String(), expectedWithdrawalsRoot.root.String())
			log.Info(msg)
			api.RespondError(w, http.StatusBadRequest, msg)
			return
		}
	}

	// Verify the signature
	signature := payload.Signature()
	ok, err = boostTypes.VerifySignature(payload.Message(), api.opts.EthNetDetails.DomainBuilder, builderPubkey[:], signature[:])
	if !ok || err != nil {
		log.WithError(err).Warn("could not verify builder signature")
		api.RespondError(w, http.StatusBadRequest, "invalid signature")
		return
	}

	var simErr error
	var optimisticSubmission bool
	var eligibleAt time.Time

	// At end of this function, save builder submission to database (in the background)
	defer func() {
<<<<<<< HEAD
		submissionEntry, err := api.db.SaveBuilderBlockSubmission(payload, simErr, receivedAt, eligibleAt, pf, optimisticSubmission)
=======
		savePayloadToDatabase := !api.ffDisablePayloadDBStorage
		submissionEntry, err := api.db.SaveBuilderBlockSubmission(payload, simErr, receivedAt, eligibleAt, savePayloadToDatabase)
>>>>>>> 66405112
		if err != nil {
			log.WithError(err).WithField("payload", payload).Error("saving builder block submission to database failed")
			return
		}

		err = api.db.UpsertBlockBuilderEntryAfterSubmission(submissionEntry, simErr != nil)
		if err != nil {
			log.WithError(err).Error("failed to upsert block-builder-entry")
		}
	}()

	nextTime = time.Now().UTC()
	pf.Prechecks = uint64(nextTime.Sub(prevTime).Microseconds())
	prevTime = nextTime

	// Construct simulation request.
	opts := blockSimOptions{
		isHighPrio: builderEntry.status.IsHighPrio,
		log:        log,
		req: &BuilderBlockValidationRequest{
			BuilderSubmitBlockRequest: *payload,
			RegisteredGasLimit:        slotDuty.GasLimit,
		},
	}

	// With sufficient collateral, process the block optimistically.
	if builderEntry.collateral.Cmp(payload.Value()) > 0 &&
		builderEntry.status.IsOptimistic &&
		payload.Slot() == api.optimisticSlot {
		optimisticSubmission = true
		go api.processOptimisticBlock(req.Context(), opts)
	} else {
		// Simulate block (synchronously).
		simErr = api.simulateBlock(req.Context(), opts)
		if simErr != nil {
			api.RespondError(w, http.StatusBadRequest, simErr.Error())
			return
		}
	}

	nextTime = time.Now().UTC()
	pf.Simulation = uint64(nextTime.Sub(prevTime).Microseconds())
	prevTime = nextTime

	// Ensure this request is still the latest one
	latestPayloadReceivedAt, err := api.redis.GetBuilderLatestPayloadReceivedAt(payload.Slot(), payload.BuilderPubkey().String(), payload.ParentHash(), payload.ProposerPubkey())
	if err != nil {
		log.WithError(err).Error("failed getting latest payload receivedAt from redis")
	} else if receivedAt.UnixMilli() < latestPayloadReceivedAt {
		log.Infof("already have a newer payload: now=%d / prev=%d", receivedAt.UnixMilli(), latestPayloadReceivedAt)
		api.RespondError(w, http.StatusBadRequest, "already using a newer payload")
		return
	}

	// Prepare the response data
	getHeaderResponse, err := BuildGetHeaderResponse(payload, api.blsSk, api.publicKey, api.opts.EthNetDetails.DomainBuilder)
	if err != nil {
		log.WithError(err).Error("could not sign builder bid")
		api.RespondError(w, http.StatusBadRequest, err.Error())
		return
	}

	getPayloadResponse, err := BuildGetPayloadResponse(payload)
	if err != nil {
		log.WithError(err).Error("could not build getPayload response")
		api.RespondError(w, http.StatusBadRequest, err.Error())
		return
	}

	bidTrace := common.BidTraceV2{
		BidTrace:    *payload.Message(),
		BlockNumber: payload.BlockNumber(),
		NumTx:       uint64(payload.NumTx()),
	}

	//
	// Save to Redis
	//
	// first the trace
	err = api.redis.SaveBidTrace(&bidTrace)
	if err != nil {
		log.WithError(err).Error("failed saving bidTrace in redis")
		api.RespondError(w, http.StatusInternalServerError, err.Error())
		return
	}

	// save execution payload (getPayload response)
	err = api.redis.SaveExecutionPayload(payload.Slot(), payload.ProposerPubkey(), payload.BlockHash(), getPayloadResponse)
	if err != nil {
		log.WithError(err).Error("failed saving execution payload in redis")
		api.RespondError(w, http.StatusInternalServerError, err.Error())
		return
	}

	// save execution payload to memcached as secondary backup to Redis
	if api.memcached != nil {
		err = api.memcached.SaveExecutionPayload(payload.Slot(), payload.ProposerPubkey(), payload.BlockHash(), getPayloadResponse)
		if err != nil {
			log.WithError(err).Error("failed saving execution payload in memcached")
			api.RespondError(w, http.StatusInternalServerError, err.Error())
			return
		}
	}

	// save this builder's latest bid
	err = api.redis.SaveLatestBuilderBid(payload.Slot(), payload.BuilderPubkey().String(), payload.ParentHash(), payload.ProposerPubkey(), receivedAt, getHeaderResponse)
	if err != nil {
		log.WithError(err).Error("could not save latest builder bid")
		api.RespondError(w, http.StatusInternalServerError, err.Error())
		return
	}

	// recalculate top bid
	err = api.redis.UpdateTopBid(payload.Slot(), payload.ParentHash(), payload.ProposerPubkey())
	if err != nil {
		log.WithError(err).Error("could not compute top bid")
		api.RespondError(w, http.StatusInternalServerError, err.Error())
		return
	}

	// after top bid is updated, the bid is eligible to win the auction.
	eligibleAt = time.Now().UTC()
	pf.RedisUpdate = uint64(eligibleAt.Sub(prevTime).Microseconds())
	pf.Total = uint64(eligibleAt.Sub(receivedAt).Microseconds())

	//
	// all done
	//
	log.WithFields(logrus.Fields{
		"proposerPubkey": payload.ProposerPubkey(),
		"value":          payload.Value().String(),
		"tx":             payload.NumTx(),
		"profile":        pf.String(),
	}).Info("received block from builder")

	// Respond with OK (TODO: proper response data type https://flashbots.notion.site/Relay-API-Spec-5fb0819366954962bc02e81cb33840f5#fa719683d4ae4a57bc3bf60e138b0dc6)
	w.WriteHeader(http.StatusOK)
}

// ---------------
//  INTERNAL APIS
// ---------------

func (api *RelayAPI) handleInternalBuilderStatus(w http.ResponseWriter, req *http.Request) {
	vars := mux.Vars(req)
	builderPubkey := vars["pubkey"]

	if req.Method == http.MethodGet {
		builderEntry, err := api.db.GetBlockBuilderByPubkey(builderPubkey)
		if err != nil {
			if errors.Is(err, sql.ErrNoRows) {
				api.RespondError(w, http.StatusBadRequest, "builder not found")
				return
			}

			api.log.WithError(err).Error("could not get block builder")
			api.RespondError(w, http.StatusInternalServerError, err.Error())
			return
		}

		api.RespondOK(w, builderEntry)
		return
	} else if req.Method == http.MethodPost || req.Method == http.MethodPut || req.Method == http.MethodPatch {
		args := req.URL.Query()
		trueStr := "true"
		isHighPrio := args.Get("high_prio") == trueStr
		isBlacklisted := args.Get("blacklisted") == trueStr
		isOptimistic := args.Get("optimistic") == trueStr
		api.log.WithFields(logrus.Fields{
			"builderPubkey": builderPubkey,
			"isHighPrio":    isHighPrio,
			"isBlacklisted": isBlacklisted,
			"isOptimistic":  isOptimistic,
		}).Info("updating builder status")
		newStatus := common.BuilderStatus{
			IsHighPrio:    isHighPrio,
			IsBlacklisted: isBlacklisted,
			IsOptimistic:  isOptimistic,
		}
		err := api.db.SetBlockBuilderStatus(builderPubkey, newStatus)
		if err != nil {
			err := fmt.Errorf("error setting builder: %v status: %v", builderPubkey, err)
			api.log.Error(err)
			api.RespondError(w, http.StatusInternalServerError, err.Error())
			return
		}
		api.RespondOK(w, newStatus)
	}
}

func (api *RelayAPI) handleInternalBuilderCollateral(w http.ResponseWriter, req *http.Request) {
	vars := mux.Vars(req)
	builderPubkey := vars["pubkey"]
	if req.Method == http.MethodPost || req.Method == http.MethodPut {
		args := req.URL.Query()
		collateral := args.Get("collateral")
		value := args.Get("value")
		log := api.log.WithFields(logrus.Fields{
			"pubkey":     builderPubkey,
			"collateral": collateral,
			"value":      value,
		})
		log.Infof("updating builder collateral")
		if err := api.db.SetBlockBuilderCollateral(builderPubkey, collateral, value); err != nil {
			fullErr := fmt.Errorf("unable to set collateral in db for pubkey: %v: %v", builderPubkey, err)
			log.Error(fullErr.Error())
			api.RespondError(w, http.StatusInternalServerError, fullErr.Error())
			return
		}
		api.RespondOK(w, NilResponse)
	}
}

// -----------
//  DATA APIS
// -----------

func (api *RelayAPI) handleDataProposerPayloadDelivered(w http.ResponseWriter, req *http.Request) {
	var err error
	args := req.URL.Query()

	filters := database.GetPayloadsFilters{
		Limit: 200,
	}

	if args.Get("slot") != "" && args.Get("cursor") != "" {
		api.RespondError(w, http.StatusBadRequest, "cannot specify both slot and cursor")
		return
	} else if args.Get("slot") != "" {
		filters.Slot, err = strconv.ParseUint(args.Get("slot"), 10, 64)
		if err != nil {
			api.RespondError(w, http.StatusBadRequest, "invalid slot argument")
			return
		}
	} else if args.Get("cursor") != "" {
		filters.Cursor, err = strconv.ParseUint(args.Get("cursor"), 10, 64)
		if err != nil {
			api.RespondError(w, http.StatusBadRequest, "invalid cursor argument")
			return
		}
	}

	if args.Get("block_hash") != "" {
		var hash boostTypes.Hash
		err = hash.UnmarshalText([]byte(args.Get("block_hash")))
		if err != nil {
			api.RespondError(w, http.StatusBadRequest, "invalid block_hash argument")
			return
		}
		filters.BlockHash = args.Get("block_hash")
	}

	if args.Get("block_number") != "" {
		filters.BlockNumber, err = strconv.ParseUint(args.Get("block_number"), 10, 64)
		if err != nil {
			api.RespondError(w, http.StatusBadRequest, "invalid block_number argument")
			return
		}
	}

	if args.Get("proposer_pubkey") != "" {
		if err = checkBLSPublicKeyHex(args.Get("proposer_pubkey")); err != nil {
			api.RespondError(w, http.StatusBadRequest, "invalid proposer_pubkey argument")
			return
		}
		filters.ProposerPubkey = args.Get("proposer_pubkey")
	}

	if args.Get("builder_pubkey") != "" {
		if err = checkBLSPublicKeyHex(args.Get("builder_pubkey")); err != nil {
			api.RespondError(w, http.StatusBadRequest, "invalid builder_pubkey argument")
			return
		}
		filters.BuilderPubkey = args.Get("builder_pubkey")
	}

	if args.Get("limit") != "" {
		_limit, err := strconv.ParseUint(args.Get("limit"), 10, 64)
		if err != nil {
			api.RespondError(w, http.StatusBadRequest, "invalid limit argument")
			return
		}
		if _limit > filters.Limit {
			api.RespondError(w, http.StatusBadRequest, fmt.Sprintf("maximum limit is %d", filters.Limit))
			return
		}
		filters.Limit = _limit
	}

	if args.Get("order_by") == "value" {
		filters.OrderByValue = 1
	} else if args.Get("order_by") == "-value" {
		filters.OrderByValue = -1
	}

	deliveredPayloads, err := api.db.GetRecentDeliveredPayloads(filters)
	if err != nil {
		api.log.WithError(err).Error("error getting recent payloads")
		api.RespondError(w, http.StatusInternalServerError, err.Error())
		return
	}

	response := make([]common.BidTraceV2JSON, len(deliveredPayloads))
	for i, payload := range deliveredPayloads {
		response[i] = database.DeliveredPayloadEntryToBidTraceV2JSON(payload)
	}

	api.RespondOK(w, response)
}

func (api *RelayAPI) handleDataBuilderBidsReceived(w http.ResponseWriter, req *http.Request) {
	var err error
	args := req.URL.Query()

	filters := database.GetBuilderSubmissionsFilters{
		Limit:         500,
		Slot:          0,
		BlockHash:     "",
		BlockNumber:   0,
		BuilderPubkey: "",
	}

	if args.Get("cursor") != "" {
		api.RespondError(w, http.StatusBadRequest, "cursor argument not supported")
		return
	}

	if args.Get("slot") != "" {
		filters.Slot, err = strconv.ParseUint(args.Get("slot"), 10, 64)
		if err != nil {
			api.RespondError(w, http.StatusBadRequest, "invalid slot argument")
			return
		}
	}

	if args.Get("block_hash") != "" {
		var hash boostTypes.Hash
		err = hash.UnmarshalText([]byte(args.Get("block_hash")))
		if err != nil {
			api.RespondError(w, http.StatusBadRequest, "invalid block_hash argument")
			return
		}
		filters.BlockHash = args.Get("block_hash")
	}

	if args.Get("block_number") != "" {
		filters.BlockNumber, err = strconv.ParseUint(args.Get("block_number"), 10, 64)
		if err != nil {
			api.RespondError(w, http.StatusBadRequest, "invalid block_number argument")
			return
		}
	}

	if args.Get("builder_pubkey") != "" {
		if err = checkBLSPublicKeyHex(args.Get("builder_pubkey")); err != nil {
			api.RespondError(w, http.StatusBadRequest, "invalid builder_pubkey argument")
			return
		}
		filters.BuilderPubkey = args.Get("builder_pubkey")
	}

	// at least one query arguments is required
	if filters.Slot == 0 && filters.BlockHash == "" && filters.BlockNumber == 0 && filters.BuilderPubkey == "" {
		api.RespondError(w, http.StatusBadRequest, "need to query for specific slot or block_hash or block_number or builder_pubkey")
		return
	}

	if args.Get("limit") != "" {
		_limit, err := strconv.ParseUint(args.Get("limit"), 10, 64)
		if err != nil {
			api.RespondError(w, http.StatusBadRequest, "invalid limit argument")
			return
		}
		if _limit > filters.Limit {
			api.RespondError(w, http.StatusBadRequest, fmt.Sprintf("maximum limit is %d", filters.Limit))
			return
		}
		filters.Limit = _limit
	}

	blockSubmissions, err := api.db.GetBuilderSubmissions(filters)
	if err != nil {
		api.log.WithError(err).Error("error getting recent payloads")
		api.RespondError(w, http.StatusInternalServerError, err.Error())
		return
	}

	response := make([]common.BidTraceV2WithTimestampJSON, len(blockSubmissions))
	for i, payload := range blockSubmissions {
		response[i] = database.BuilderSubmissionEntryToBidTraceV2WithTimestampJSON(payload)
	}

	api.RespondOK(w, response)
}

func (api *RelayAPI) handleDataValidatorRegistration(w http.ResponseWriter, req *http.Request) {
	pkStr := req.URL.Query().Get("pubkey")
	if pkStr == "" {
		api.RespondError(w, http.StatusBadRequest, "missing pubkey argument")
		return
	}

	var pk boostTypes.PublicKey
	err := pk.UnmarshalText([]byte(pkStr))
	if err != nil {
		api.RespondError(w, http.StatusBadRequest, "invalid pubkey")
		return
	}

	registrationEntry, err := api.db.GetValidatorRegistration(pkStr)
	if err != nil {
		if errors.Is(err, sql.ErrNoRows) {
			api.RespondError(w, http.StatusBadRequest, "no registration found for validator "+pkStr)
			return
		}
		api.log.WithError(err).Error("error getting validator registration")
		api.RespondError(w, http.StatusInternalServerError, err.Error())
		return
	}

	signedRegistration, err := registrationEntry.ToSignedValidatorRegistration()
	if err != nil {
		api.log.WithError(err).Error("error converting registration entry to signed validator registration")
		api.RespondError(w, http.StatusInternalServerError, err.Error())
		return
	}

	api.RespondOK(w, signedRegistration)
}<|MERGE_RESOLUTION|>--- conflicted
+++ resolved
@@ -1449,12 +1449,8 @@
 
 	// At end of this function, save builder submission to database (in the background)
 	defer func() {
-<<<<<<< HEAD
-		submissionEntry, err := api.db.SaveBuilderBlockSubmission(payload, simErr, receivedAt, eligibleAt, pf, optimisticSubmission)
-=======
 		savePayloadToDatabase := !api.ffDisablePayloadDBStorage
-		submissionEntry, err := api.db.SaveBuilderBlockSubmission(payload, simErr, receivedAt, eligibleAt, savePayloadToDatabase)
->>>>>>> 66405112
+		submissionEntry, err := api.db.SaveBuilderBlockSubmission(payload, simErr, receivedAt, eligibleAt, savePayloadToDatabase, pf, optimisticSubmission)
 		if err != nil {
 			log.WithError(err).WithField("payload", payload).Error("saving builder block submission to database failed")
 			return
