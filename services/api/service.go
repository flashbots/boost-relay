// Package api contains the API webserver for the proposer and block-builder APIs
package api

import (
	"encoding/json"
	"errors"
	"fmt"
	"net/http"
	_ "net/http/pprof"
	"os"
	"runtime"
	"sort"
	"strconv"
	"strings"
	"sync"
	"time"

	"github.com/flashbots/boost-relay/beaconclient"
	"github.com/flashbots/boost-relay/common"
	"github.com/flashbots/boost-relay/database"
	"github.com/flashbots/boost-relay/datastore"
	"github.com/flashbots/go-boost-utils/bls"
	"github.com/flashbots/go-boost-utils/types"
	"github.com/flashbots/go-utils/httplogger"
	"github.com/gorilla/mux"
	"github.com/sirupsen/logrus"
	uberatomic "go.uber.org/atomic"
)

var (
	ErrMissingLogOpt                     = errors.New("log parameter is nil")
	ErrMissingBeaconClientOpt            = errors.New("beacon-client is nil")
	ErrMissingDatastoreOpt               = errors.New("proposer datastore is nil")
	ErrRelayPubkeyMismatch               = errors.New("relay pubkey does not match existing one")
	ErrRegistrationWorkersAlreadyStarted = errors.New("validator registration workers already started")
	ErrServerAlreadyStarted              = errors.New("server was already started")
	ErrBeaconNodeSyncing                 = errors.New("beacon node is syncing")
)

var (
	// Proposer API (builder-specs)
	pathStatus            = "/eth/v1/builder/status"
	pathRegisterValidator = "/eth/v1/builder/validators"
	pathGetHeader         = "/eth/v1/builder/header/{slot:[0-9]+}/{parent_hash:0x[a-fA-F0-9]+}/{pubkey:0x[a-fA-F0-9]+}"
	pathGetPayload        = "/eth/v1/builder/blinded_blocks"

	// Block builder API
	pathBuilderGetValidators = "/relay/v1/builder/validators"
	pathSubmitNewBlock       = "/relay/v1/builder/blocks"

	// Data API
	pathDataProposerPayloadDelivered = "/relay/v1/data/bidtraces/proposer_payload_delivered"
)

// RelayAPIOpts contains the options for a relay
type RelayAPIOpts struct {
	Log *logrus.Entry

	ListenAddr    string
	BlockSimURL   string
	RegValWorkers int // number of workers for validator registration processing

	BeaconClient beaconclient.BeaconNodeClient
	Datastore    *datastore.Datastore
	Redis        *datastore.RedisCache
	DB           database.IDatabaseService

	SecretKey *bls.SecretKey // used to sign bids (getHeader responses)

	// Network specific variables
	EthNetDetails common.EthNetworkDetails

	// Whether to enable Pprof
	PprofAPI bool
}

// RelayAPI represents a single Relay instance
type RelayAPI struct {
	opts RelayAPIOpts
	log  *logrus.Entry

	blsSk     *bls.SecretKey
	publicKey *types.PublicKey

	srv        *http.Server
	srvStarted uberatomic.Bool

	regValEntriesC       chan types.SignedValidatorRegistration
	regValWorkersStarted uberatomic.Bool

	beaconClient beaconclient.BeaconNodeClient
	datastore    *datastore.Datastore
	redis        *datastore.RedisCache
	db           database.IDatabaseService

	headSlot     uint64
	currentEpoch uint64

	proposerDutiesLock       sync.RWMutex
	proposerDutiesResponse   []types.BuilderGetValidatorsResponseEntry
	proposerDutiesSlot       uint64
	isUpdatingProposerDuties uberatomic.Bool

	blockSimRateLimiter *BlockSimulationRateLimiter

	// feature flags
	ffAllowSyncingBeaconNode     bool
	ffAllowZeroValueBlocks       bool
	ffSyncValidatorRegistrations bool
	ffAllowBlockVerificationFail bool
}

// NewRelayAPI creates a new service. if builders is nil, allow any builder
func NewRelayAPI(opts RelayAPIOpts) (*RelayAPI, error) {
	if opts.Log == nil {
		return nil, ErrMissingLogOpt
	}

	if opts.BeaconClient == nil {
		return nil, ErrMissingBeaconClientOpt
	}

	if opts.Datastore == nil {
		return nil, ErrMissingDatastoreOpt
	}

	publicKey := types.BlsPublicKeyToPublicKey(bls.PublicKeyFromSecretKey(opts.SecretKey))

	api := RelayAPI{
		opts:                   opts,
		log:                    opts.Log.WithField("module", "api"),
		blsSk:                  opts.SecretKey,
		publicKey:              &publicKey,
		datastore:              opts.Datastore,
		beaconClient:           opts.BeaconClient,
		redis:                  opts.Redis,
		db:                     opts.DB,
		proposerDutiesResponse: []types.BuilderGetValidatorsResponseEntry{},
		regValEntriesC:         make(chan types.SignedValidatorRegistration, 5000),
		blockSimRateLimiter:    NewBlockSimulationRateLimiter(opts.BlockSimURL),
	}

	api.log.Infof("Using BLS key: %s", publicKey.String())

	// ensure pubkey is same across all relay instances
	_pubkey, err := api.redis.GetRelayConfig(datastore.RedisConfigFieldPubkey)
	if err != nil {
		return nil, err
	} else if _pubkey == "" {
		err := api.redis.SetRelayConfig(datastore.RedisConfigFieldPubkey, publicKey.String())
		if err != nil {
			return nil, err
		}
	} else if _pubkey != publicKey.String() {
		return nil, fmt.Errorf("%w: new=%s old=%s", ErrRelayPubkeyMismatch, publicKey.String(), _pubkey)
	}

	// Feature Flags
	if os.Getenv("ENABLE_ZERO_VALUE_BLOCKS") != "" {
		api.log.Warn("env: ENABLE_ZERO_VALUE_BLOCKS: sending blocks with zero value")
		api.ffAllowZeroValueBlocks = true
	}

	if os.Getenv("SYNC_VALIDATOR_REGISTRATIONS") != "" {
		api.log.Warn("env: SYNC_VALIDATOR_REGISTRATIONS: enabling sync validator registrations")
		api.ffSyncValidatorRegistrations = true
	}

	if os.Getenv("ALLOW_BLOCK_VERIFICATION_FAIL") != "" {
		api.log.Warn("env: ALLOW_BLOCK_VERIFICATION_FAIL: allow failing block verification")
		api.ffAllowBlockVerificationFail = true
	}

	if os.Getenv("ALLOW_SYNCING_BEACON_NODE") != "" {
		api.log.Warn("env: ALLOW_SYNCING_BEACON_NODE: allow syncing beacon node")
		api.ffAllowSyncingBeaconNode = true
	}

	return &api, nil
}

func (api *RelayAPI) getRouter() http.Handler {
	r := mux.NewRouter()

	// Proposer API
	r.HandleFunc(pathStatus, api.handleStatus).Methods(http.MethodGet)
	r.HandleFunc(pathRegisterValidator, api.handleRegisterValidator).Methods(http.MethodPost)
	r.HandleFunc(pathGetHeader, api.handleGetHeader).Methods(http.MethodGet)
	r.HandleFunc(pathGetPayload, api.handleGetPayload).Methods(http.MethodPost)

	// Builder API
	r.HandleFunc(pathBuilderGetValidators, api.handleBuilderGetValidators).Methods(http.MethodGet)
	r.HandleFunc(pathSubmitNewBlock, api.handleSubmitNewBlock).Methods(http.MethodPost)

	// Data API
	r.HandleFunc(pathDataProposerPayloadDelivered, api.handleDataProposerPayloadDelivered).Methods(http.MethodGet)

	if api.opts.PprofAPI {
		r.PathPrefix("/debug/pprof/").Handler(http.DefaultServeMux)
	}

	// r.Use(mux.CORSMethodMiddleware(r))
	loggedRouter := httplogger.LoggingMiddlewareLogrus(api.log, r)
	return loggedRouter
}

// startValidatorRegistrationWorkers starts a number of worker goroutines to handle the expensive part
// of (already sanity-checked) validator registrations: the signature verification and updating in Redis.
func (api *RelayAPI) startValidatorRegistrationWorkers() error {
	if api.regValWorkersStarted.Swap(true) {
		return ErrRegistrationWorkersAlreadyStarted
	}

	numWorkers := api.opts.RegValWorkers
	if numWorkers == 0 {
		numWorkers = runtime.NumCPU()
	}

	api.log.Infof("Starting %d registerValidator workers", numWorkers)

	for i := 0; i < numWorkers; i++ {
		go func() {
			for {
				registration := <-api.regValEntriesC
				log := api.log.WithFields(logrus.Fields{
					"pubkey": registration.Message.Pubkey.PubkeyHex(),
				})

				// Verify the signature
				ok, err := types.VerifySignature(registration.Message, api.opts.EthNetDetails.DomainBuilder, registration.Message.Pubkey[:], registration.Signature[:])
				if err != nil || !ok {
					log.WithError(err).Warn("failed to verify registerValidator signature")
					continue
				}

				// Save the registration and increment counter
				go func() {
					err := api.datastore.SetValidatorRegistration(registration)
					if err != nil {
						log.WithError(err).Error("Failed to set validator registration")
					}
				}()

				// go api.datastore.IncEpochSummaryVal(api.currentEpoch, "validator_registrations_saved", 1)
			}
		}()
	}
	return nil
}

// StartServer starts the HTTP server for this instance
func (api *RelayAPI) StartServer() (err error) {
	if api.srvStarted.Swap(true) {
		return ErrServerAlreadyStarted
	}

	// Check beacon-node sync status, process current slot and start slot updates
	syncStatus, err := api.beaconClient.SyncStatus()
	if err != nil {
		return err
	}
	if syncStatus.IsSyncing && !api.ffAllowSyncingBeaconNode {
		return ErrBeaconNodeSyncing
	}

	// Start worker pool for validator registration processing
	err = api.startValidatorRegistrationWorkers()
	if err != nil {
		return err
	}

	// Get current proposer duties
	api.updateProposerDuties(syncStatus.HeadSlot)

	// Update list of known validators, and start refresh loop
	go api.startKnownValidatorUpdates()

	// Process current slot
	api.processNewSlot(syncStatus.HeadSlot)

	// Start regular slot updates
	go func() {
		c := make(chan uint64)
		go api.beaconClient.SubscribeToHeadEvents(c)
		for {
			headSlot := <-c
			api.processNewSlot(headSlot)
		}
	}()

	// Periodically remove expired headers
	go func() {
		for {
			time.Sleep(2 * time.Minute)
			numRemoved, numRemaining := api.datastore.CleanupOldBidsAndBlocks(api.headSlot)
			api.log.Infof("Removed %d old bids and blocks. Remaining: %d", numRemoved, numRemaining)
		}
	}()

	api.srv = &http.Server{
		Addr:    api.opts.ListenAddr,
		Handler: api.getRouter(),

		ReadTimeout:       600 * time.Millisecond,
		ReadHeaderTimeout: 400 * time.Millisecond,
		WriteTimeout:      3 * time.Second,
		IdleTimeout:       3 * time.Second,
	}

	err = api.srv.ListenAndServe()
	if errors.Is(err, http.ErrServerClosed) {
		return nil
	}
	return err
}

// Stop: TODO: use context everywhere to quit background tasks as well
// func (api *RelayAPI) Stop() error {
// 	if !api.srvStarted.Load() {
// 		return nil
// 	}
// 	defer api.srvStarted.Store(false)
// 	return api.srv.Close()
// }

func (api *RelayAPI) processNewSlot(headSlot uint64) {
	if headSlot <= api.headSlot {
		return
	}

	if api.headSlot > 0 {
		for s := api.headSlot + 1; s < headSlot; s++ {
			api.log.WithField("missedSlot", s).Warnf("missed slot: %d", s)
		}
	}

	api.headSlot = headSlot
	api.currentEpoch = headSlot / uint64(common.SlotsPerEpoch)
	api.log.WithFields(logrus.Fields{
		"epoch":              api.currentEpoch,
		"slotHead":           headSlot,
		"slotStartNextEpoch": (api.currentEpoch + 1) * uint64(common.SlotsPerEpoch),
	}).Infof("updated headSlot to %d", headSlot)

	// go api.datastore.SetNXEpochSummaryVal(api.currentEpoch, "slot_first_processed", int64(headSlot))
	// go api.datastore.SetEpochSummaryVal(api.currentEpoch, "slot_last_processed", int64(headSlot))

	// Regularly update proposer duties in the background
	go api.updateProposerDuties(headSlot)
}

func (api *RelayAPI) updateProposerDuties(headSlot uint64) {
	// Ensure only one updating is running at a time
	if api.isUpdatingProposerDuties.Swap(true) {
		return
	}
	defer api.isUpdatingProposerDuties.Store(false)

	// Update once every 8 slots (or more, if a slot was missed)
	if headSlot%8 != 0 && headSlot-api.proposerDutiesSlot < 8 {
		return
	}

	// Until epoch+1 is enabled, we need to delay here, because at start of epoch at the same time the housekeeper is updating, and we might get an old update otherwise
	// time.Sleep(1 * time.Second)

	// Get duties from mem
	duties, err := api.redis.GetProposerDuties()

	if err == nil {
		api.proposerDutiesLock.Lock()
		api.proposerDutiesResponse = duties
		api.proposerDutiesSlot = headSlot
		api.proposerDutiesLock.Unlock()

		// pretty-print
		_duties := make([]string, len(duties))
		for i, duty := range duties {
			_duties[i] = fmt.Sprint(duty.Slot)
		}
		sort.Strings(_duties)
		api.log.Infof("proposer duties updated: %s", strings.Join(_duties, ", "))
	} else {
		api.log.WithError(err).Error("failed to update proposer duties")
	}
}

func (api *RelayAPI) startKnownValidatorUpdates() {
	for {
		// Refresh known validators
		cnt, err := api.datastore.RefreshKnownValidators()
		if err != nil {
			api.log.WithError(err).Error("error getting known validators")
		} else {
			api.log.WithField("cnt", cnt).Info("updated known validators")
		}

		// Wait for one epoch (at the beginning, because initially the validators have already been queried)
		time.Sleep(common.DurationPerEpoch / 2)
	}
}

func (api *RelayAPI) RespondError(w http.ResponseWriter, code int, message string) {
	w.Header().Set("Content-Type", "application/json")
	w.WriteHeader(code)
	resp := HTTPErrorResp{code, message}
	if err := json.NewEncoder(w).Encode(resp); err != nil {
		api.log.WithField("response", resp).WithError(err).Error("Couldn't write error response")
		http.Error(w, "", http.StatusInternalServerError)
	}
}

func (api *RelayAPI) RespondOK(w http.ResponseWriter, response any) {
	w.Header().Set("Content-Type", "application/json")
	w.WriteHeader(http.StatusOK)
	if err := json.NewEncoder(w).Encode(response); err != nil {
		api.log.WithField("response", response).WithError(err).Error("Couldn't write OK response")
		http.Error(w, "", http.StatusInternalServerError)
	}
}

func (api *RelayAPI) handleStatus(w http.ResponseWriter, req *http.Request) {
	w.WriteHeader(http.StatusOK)
}

// ---------------
//  PROPOSER APIS
// ---------------

func (api *RelayAPI) handleRegisterValidator(w http.ResponseWriter, req *http.Request) {
	log := api.log.WithFields(logrus.Fields{
		"method": "registerValidator",
		"ip":     common.GetIPXForwardedFor(req),
	})

	// go api.datastore.IncEpochSummaryVal(api.currentEpoch, "num_register_validator_requests", 1)

	respondError := func(code int, msg string) {
		log.Warn("bad request: ", msg)
		api.RespondError(w, code, msg)
	}

	start := time.Now()
	registrationTimeUpperBound := start.Add(10 * time.Second)

	payload := []types.SignedValidatorRegistration{}
	numRegNew := 0

	if err := json.NewDecoder(req.Body).Decode(&payload); err != nil {
		respondError(http.StatusBadRequest, "failed to decode payload")
		return
	}

	// Possible optimisations:
	// - GetValidatorRegistrationTimestamp could keep a cache in memory for some time and check memory first before going to Redis
	// - Do multiple loops and filter down set of registrations, and batch checks for all registrations instead of locking for each individually:
	//   (1) sanity checks, (2) IsKnownValidator, (3) CheckTimestamp, (4) Batch SetValidatorRegistration
	for _, registration := range payload {
		if registration.Message == nil {
			respondError(http.StatusBadRequest, "registration without message")
			return
		}

<<<<<<< HEAD
		pubkey := registration.Message.Pubkey.PubkeyHex()
		regLog := api.log.WithFields(logrus.Fields{
			"pubkey": pubkey,
		})

		td := int64(registration.Message.Timestamp) - startTimestamp
		if td > 10 {
=======
		registrationTime := time.Unix(int64(registration.Message.Timestamp), 0)
		if registrationTime.After(registrationTimeUpperBound) {
>>>>>>> 9e39e851
			respondError(http.StatusBadRequest, "timestamp too far in the future")
			return
		}

		// Check if actually a real validator
		isKnownValidator := api.datastore.IsKnownValidator(pubkey)
		if !isKnownValidator {
			respondError(http.StatusBadRequest, fmt.Sprintf("not a known validator: %s", pubkey))
			return
		}

		// Check for a previous registration timestamp
		prevTimestamp, err := api.datastore.GetValidatorRegistrationTimestamp(pubkey)
		if err != nil {
			regLog.WithError(err).Infof("error getting last registration timestamp")
		}

		// go api.datastore.IncEpochSummaryVal(api.currentEpoch, "validator_registrations_received_unverified", 1)

		// Do nothing if the registration is already the latest
		if prevTimestamp >= registration.Message.Timestamp {
			continue
		}

		// Send to workers for signature verification and saving
		numRegNew++
		if api.ffSyncValidatorRegistrations {
			// Verify the signature
			ok, err := types.VerifySignature(registration.Message, api.opts.EthNetDetails.DomainBuilder, registration.Message.Pubkey[:], registration.Signature[:])
			if err != nil {
				regLog.WithError(err).Error("error verifying registerValidator signature")
				continue
			} else if !ok {
				api.RespondError(w, http.StatusBadRequest, fmt.Sprintf("failed to verify validator signature for %s", registration.Message.Pubkey.String()))
				return
			} else {
				// Save and increment counter
				go func() {
					err := api.datastore.SetValidatorRegistration(registration)
					if err != nil {
						regLog.WithError(err).Error("Failed to set validator registration")
					}
				}()

				// go api.datastore.IncEpochSummaryVal(api.currentEpoch, "validator_registrations_saved", 1)
			}
		} else {
			// Send to channel for async processing
			api.regValEntriesC <- registration
		}
	}

	log = log.WithFields(logrus.Fields{
		"numRegistrations":    len(payload),
		"numRegistrationsNew": numRegNew,
		"timeNeededSec":       time.Since(start).Seconds(),
	})
	log.Info("validator registrations call processed")
	w.WriteHeader(http.StatusOK)
}

func (api *RelayAPI) handleGetHeader(w http.ResponseWriter, req *http.Request) {
	vars := mux.Vars(req)
	slotStr := vars["slot"]
	parentHashHex := vars["parent_hash"]
	proposerPubkeyHex := vars["pubkey"]
	log := api.log.WithFields(logrus.Fields{
		"method":     "getHeader",
		"slot":       slotStr,
		"parentHash": parentHashHex,
		"pubkey":     proposerPubkeyHex,
	})

	slot, err := strconv.ParseUint(slotStr, 10, 64)
	if err != nil {
		api.RespondError(w, http.StatusBadRequest, common.ErrInvalidSlot.Error())
		return
	}

	if len(proposerPubkeyHex) != 98 {
		api.RespondError(w, http.StatusBadRequest, common.ErrInvalidPubkey.Error())
		return
	}

	if len(parentHashHex) != 66 {
		api.RespondError(w, http.StatusBadRequest, common.ErrInvalidHash.Error())
		return
	}

	bid, err := api.datastore.GetBid(slot, parentHashHex, proposerPubkeyHex)
	if err != nil {
		log.WithError(err).Error("could not get bid")
		api.RespondError(w, http.StatusBadRequest, err.Error())
		return
	}

	if bid == nil || bid.Data == nil || bid.Data.Message == nil {
		w.WriteHeader(http.StatusNoContent)
		return
	}

	// If 0-value bid, only return if explicitly allowed
	if bid.Data.Message.Value.Cmp(&ZeroU256) == 0 && !api.ffAllowZeroValueBlocks {
		w.WriteHeader(http.StatusNoContent)
		return
	}

	log.WithFields(logrus.Fields{
		"value":     bid.Data.Message.Value.String(),
		"blockHash": bid.Data.Message.Header.BlockHash.String(),
	}).Info("bid delivered")
	api.RespondOK(w, bid)
}

func (api *RelayAPI) handleGetPayload(w http.ResponseWriter, req *http.Request) {
	log := api.log.WithField("method", "getPayload")
	// go api.datastore.IncEpochSummaryVal(api.currentEpoch, "num_get_payload_requests", 1)

	payload := new(types.SignedBlindedBeaconBlock)
	if err := json.NewDecoder(req.Body).Decode(payload); err != nil {
		api.RespondError(w, http.StatusBadRequest, err.Error())
		return
	}

	log = log.WithFields(logrus.Fields{
		"slot":      payload.Message.Slot,
		"blockHash": strings.ToLower(payload.Message.Body.ExecutionPayloadHeader.BlockHash.String()),
		"idArg":     req.URL.Query().Get("id"),
		"ua":        req.UserAgent(),
	})

	proposerPubkey, found := api.datastore.GetKnownValidatorPubkeyByIndex(payload.Message.ProposerIndex)
	if !found {
		log.Errorf("could not find proposer pubkey for index %d", payload.Message.ProposerIndex)
		api.RespondError(w, http.StatusBadRequest, "could not match proposer index to pubkey")
		return
	}

	log = log.WithField("pubkeyFromIndex", proposerPubkey)

	// Get the proposer pubkey based on the validator index from the payload
	pk, err := types.HexToPubkey(proposerPubkey.String())
	if err != nil {
		log.WithError(err).Warn("could not convert pubkey to types.PublicKey")
		api.RespondError(w, http.StatusBadRequest, "could not convert pubkey to types.PublicKey")
		return
	}

	// Verify the signature
	ok, err := types.VerifySignature(payload.Message, api.opts.EthNetDetails.DomainBeaconProposer, pk[:], payload.Signature[:])
	if !ok || err != nil {
		log.WithError(err).Warn("could not verify payload signature")
		api.RespondError(w, http.StatusBadRequest, "could not verify payload signature")
		return
	}

	// Get the block
	blockBidAndTrace, err := api.datastore.GetBlockBidAndTrace(payload.Message.Slot, proposerPubkey.String(), payload.Message.Body.ExecutionPayloadHeader.BlockHash.String())
	if err != nil {
		log.WithError(err).Error("failed getting execution payload")
		api.RespondError(w, http.StatusBadRequest, err.Error())
		return
	}

	if blockBidAndTrace == nil {
		log.Error("requested execution payload was not found")
		api.RespondError(w, http.StatusBadRequest, "no execution payload for this request")
		return
	}

	api.RespondOK(w, blockBidAndTrace.Payload)
	log = log.WithFields(logrus.Fields{
		"numTx":       len(blockBidAndTrace.Payload.Data.Transactions),
		"blockNumber": payload.Message.Body.ExecutionPayloadHeader.BlockNumber,
	})
	log.Info("execution payload delivered")

	// Save payload and increment counter
	go func() {
		err := api.datastore.SaveDeliveredPayload(payload, blockBidAndTrace.Bid, blockBidAndTrace.Payload, blockBidAndTrace.Trace)
		if err != nil {
			log.WithError(err).Error("Failed to save delivered payload")
		}
	}()

	// go api.datastore.IncEpochSummaryVal(api.currentEpoch, "num_payload_sent", 1)
}

// --------------------
//  BLOCK BUILDER APIS
// --------------------

func (api *RelayAPI) handleBuilderGetValidators(w http.ResponseWriter, req *http.Request) {
	api.proposerDutiesLock.RLock()
	defer api.proposerDutiesLock.RUnlock()
	api.RespondOK(w, api.proposerDutiesResponse)
}

func (api *RelayAPI) handleSubmitNewBlock(w http.ResponseWriter, req *http.Request) {
	log := api.log.WithField("method", "submitNewBlock")

	// respondOk := func(trace *types.BidTrace) {
	// 	response := &types.BuilderSubmitBlockResponseMessage{
	// 		ReceiveTimestamp: uint64(time.Now().UTC().Unix()),
	// 		BidUnverified:    trace,
	// 	}
	// 	api.RespondOK(w, response)
	// }

	payload := new(types.BuilderSubmitBlockRequest)
	if err := json.NewDecoder(req.Body).Decode(payload); err != nil {
		log.WithError(err).Error("could not decode payload")
		api.RespondError(w, http.StatusBadRequest, err.Error())
		return
	}

	log = log.WithFields(logrus.Fields{
		"slot":      payload.Message.Slot,
		"builder":   payload.Message.BuilderPubkey.String(),
		"blockHash": payload.Message.BlockHash.String(),
	})

	// By default, don't accept blocks with 0 value
	if !api.ffAllowZeroValueBlocks {
		if payload.Message.Value.Cmp(&ZeroU256) == 0 {
			w.WriteHeader(http.StatusOK)
			return
		}
	}

	// Sanity check the submission
	err := VerifyBuilderBlockSubmission(payload)
	if err != nil {
		log.WithError(err).Warn("block submission sanity checks failed")
		api.RespondError(w, http.StatusBadRequest, err.Error())
		return
	}

	// Verify the signature
	ok, err := types.VerifySignature(payload.Message, api.opts.EthNetDetails.DomainBuilder, payload.Message.BuilderPubkey[:], payload.Signature[:])
	if !ok || err != nil {
		log.WithError(err).Warnf("could not verify builder signature")
		api.RespondError(w, http.StatusBadRequest, "invalid signature")
		return
	}

	// Prepare entry for saving to database
	dbEntry, err := database.NewBuilderBlockEntry(payload)
	if err != nil {
		log.WithError(err).Error("failed creating BuilderBlockEntry")
		api.RespondError(w, http.StatusInternalServerError, err.Error())
		return
	}

	// Simulate the block submission and save to db
	simErr := api.blockSimRateLimiter.send(req.Context(), payload)
	if simErr != nil {
		log.WithError(simErr).Error("failed block simulation for block")
		dbEntry.SimError = simErr.Error()
	} else {
		dbEntry.SimSuccess = true
	}

	// Save builder submission to database (in the background)
	go func() {
		err = api.db.SaveBuilderBlockSubmission(dbEntry)
		if err != nil {
			log.WithError(err).Error("saving builder block submission to database failed")
		}
	}()

	// Return error if block verification failed
	if simErr != nil && !api.ffAllowBlockVerificationFail {
		api.RespondError(w, http.StatusBadRequest, simErr.Error())
		return
	}

	// Check if there's already a bid
	prevBid, err := api.datastore.GetBid(payload.Message.Slot, payload.Message.ParentHash.String(), payload.Message.ProposerPubkey.String())
	if err != nil {
		log.WithError(err).Error("could not get best bid")
		api.RespondError(w, http.StatusBadRequest, err.Error())
		return
	}

	// If existing bid has same or higher value, do nothing
	if prevBid != nil && payload.Message.Value.Cmp(&prevBid.Data.Message.Value) < 1 {
		w.WriteHeader(http.StatusOK)
		return
	}

	// Prepare the response data
	signedBuilderBid, err := BuilderSubmitBlockRequestToSignedBuilderBid(payload, api.blsSk, api.publicKey, api.opts.EthNetDetails.DomainBuilder)
	if err != nil {
		log.WithError(err).Error("could not sign builder bid")
		api.RespondError(w, http.StatusBadRequest, err.Error())
		return
	}

	getHeaderResponse := types.GetHeaderResponse{
		Version: VersionBellatrix,
		Data:    signedBuilderBid,
	}

	getPayloadResponse := types.GetPayloadResponse{
		Version: VersionBellatrix,
		Data:    payload.ExecutionPayload,
	}

	signedBidTrace := types.SignedBidTrace{
		Message:   payload.Message,
		Signature: payload.Signature,
	}

	err = api.datastore.SaveBidAndBlock(payload.Message.Slot, payload.Message.ProposerPubkey.String(), &signedBidTrace, &getHeaderResponse, &getPayloadResponse)
	if err != nil {
		log.WithError(err).Error("could not save bid and block")
		api.RespondError(w, http.StatusBadRequest, err.Error())
		return
	}

	log.WithFields(logrus.Fields{
		"slot":           payload.Message.Slot,
		"blockHash":      payload.Message.BlockHash.String(),
		"parentHash":     payload.Message.ParentHash.String(),
		"builderPubkey":  payload.Message.BuilderPubkey.String(),
		"proposerPubkey": payload.Message.ProposerPubkey.String(),
		"value":          payload.Message.Value.String(),
		"tx":             len(payload.ExecutionPayload.Transactions),
	}).Info("received block from builder")

	// Respond with OK (TODO: proper response format)
	w.WriteHeader(http.StatusOK)
}

// -----------
//  DATA APIS
// -----------

func (api *RelayAPI) handleDataProposerPayloadDelivered(w http.ResponseWriter, req *http.Request) {
	var err error
	args := req.URL.Query()

	filters := database.GetPayloadsFilters{
		IncludeBidTrace: true,
		Limit:           100,
		BlockHash:       args.Get("block_hash"),
	}

	if args.Get("slot") != "" {
		filters.Slot, err = strconv.ParseUint(args.Get("slot"), 10, 64)
		if err != nil {
			api.RespondError(w, http.StatusBadRequest, "invalid slot argument")
			return
		}
	} else if args.Get("cursor") != "" {
		filters.Cursor, err = strconv.ParseUint(args.Get("cursor"), 10, 64)
		if err != nil {
			api.RespondError(w, http.StatusBadRequest, "invalid cursor argument")
			return
		}
	}

	if args.Get("block_number") != "" {
		filters.BlockNumber, err = strconv.ParseUint(args.Get("block_number"), 10, 64)
		if err != nil {
			api.RespondError(w, http.StatusBadRequest, "invalid block_number argument")
			return
		}
	}

	if args.Get("limit") != "" {
		_limit, err := strconv.ParseUint(args.Get("limit"), 10, 64)
		if err != nil {
			api.RespondError(w, http.StatusBadRequest, "invalid limit argument")
			return
		}
		if _limit > filters.Limit {
			api.RespondError(w, http.StatusBadRequest, fmt.Sprintf("maximum limit is %d", filters.Limit))
			return
		}
		filters.Limit = _limit
	}

	payloads, err := api.db.GetRecentDeliveredPayloads(filters)
	if err != nil {
		api.log.WithError(err).Error("error getting recent payloads")
		api.RespondError(w, http.StatusInternalServerError, err.Error())
		return
	}

	response := []types.BidTrace{}
	for _, payload := range payloads {
		trace := types.BidTrace{}
		err = json.Unmarshal([]byte(payload.BidTrace), &trace)
		if err != nil {
			api.log.WithError(err).Error("failed to unmarshal bidtrace")
		} else {
			response = append(response, trace)
		}
	}

	api.RespondOK(w, response)
}<|MERGE_RESOLUTION|>--- conflicted
+++ resolved
@@ -461,18 +461,13 @@
 			return
 		}
 
-<<<<<<< HEAD
 		pubkey := registration.Message.Pubkey.PubkeyHex()
 		regLog := api.log.WithFields(logrus.Fields{
 			"pubkey": pubkey,
 		})
 
-		td := int64(registration.Message.Timestamp) - startTimestamp
-		if td > 10 {
-=======
 		registrationTime := time.Unix(int64(registration.Message.Timestamp), 0)
 		if registrationTime.After(registrationTimeUpperBound) {
->>>>>>> 9e39e851
 			respondError(http.StatusBadRequest, "timestamp too far in the future")
 			return
 		}
