// Package api contains the API webserver for the proposer and block-builder APIs
package api

import (
	"encoding/json"
	"errors"
	"fmt"
	"net/http"
	_ "net/http/pprof"
	"os"
	"runtime"
	"sort"
	"strconv"
	"strings"
	"sync"
	"time"

	"github.com/flashbots/boost-relay/beaconclient"
	"github.com/flashbots/boost-relay/common"
	"github.com/flashbots/boost-relay/database"
	"github.com/flashbots/boost-relay/datastore"
	"github.com/flashbots/go-boost-utils/bls"
	"github.com/flashbots/go-boost-utils/types"
	"github.com/flashbots/go-utils/httplogger"
	"github.com/gorilla/mux"
	"github.com/sirupsen/logrus"
	uberatomic "go.uber.org/atomic"
)

var (
	ErrMissingLogOpt                     = errors.New("log parameter is nil")
	ErrMissingBeaconClientOpt            = errors.New("beacon-client is nil")
	ErrMissingDatastoreOpt               = errors.New("proposer datastore is nil")
	ErrRelayPubkeyMismatch               = errors.New("relay pubkey does not match existing one")
	ErrRegistrationWorkersAlreadyStarted = errors.New("validator registration workers already started")
	ErrServerAlreadyStarted              = errors.New("server was already started")
	ErrBeaconNodeSyncing                 = errors.New("beacon node is syncing")
)

var (
	// Proposer API (builder-specs)
	pathStatus            = "/eth/v1/builder/status"
	pathRegisterValidator = "/eth/v1/builder/validators"
	pathGetHeader         = "/eth/v1/builder/header/{slot:[0-9]+}/{parent_hash:0x[a-fA-F0-9]+}/{pubkey:0x[a-fA-F0-9]+}"
	pathGetPayload        = "/eth/v1/builder/blinded_blocks"

	// Block builder API
	pathBuilderGetValidators = "/relay/v1/builder/validators"
	pathSubmitNewBlock       = "/relay/v1/builder/blocks"

	// Data API
	pathDataProposerPayloadDelivered = "/relay/v1/data/bidtraces/proposer_payload_delivered"
)

// RelayAPIOpts contains the options for a relay
type RelayAPIOpts struct {
	Log *logrus.Entry

	ListenAddr    string
	BlockSimURL   string
	RegValWorkers int // number of workers for validator registration processing

	BeaconClient beaconclient.BeaconNodeClient
	Datastore    *datastore.Datastore
	Redis        *datastore.RedisCache
	DB           database.IDatabaseService

	SecretKey *bls.SecretKey // used to sign bids (getHeader responses)

	// Network specific variables
	EthNetDetails common.EthNetworkDetails

	// Whether to enable Pprof
	PprofAPI bool
}

// RelayAPI represents a single Relay instance
type RelayAPI struct {
	opts RelayAPIOpts
	log  *logrus.Entry

	blsSk     *bls.SecretKey
	publicKey *types.PublicKey

	srv        *http.Server
	srvStarted uberatomic.Bool

	regValEntriesC       chan types.SignedValidatorRegistration
	regValWorkersStarted uberatomic.Bool

	beaconClient beaconclient.BeaconNodeClient
	datastore    *datastore.Datastore
	redis        *datastore.RedisCache
	db           database.IDatabaseService

	headSlot     uint64
	currentEpoch uint64

	proposerDutiesLock       sync.RWMutex
	proposerDutiesResponse   []types.BuilderGetValidatorsResponseEntry
	proposerDutiesSlot       uint64
	isUpdatingProposerDuties uberatomic.Bool

	blockSimRateLimiter *BlockSimulationRateLimiter

	// feature flags
	ffAllowSyncingBeaconNode     bool
	ffAllowZeroValueBlocks       bool
	ffSyncValidatorRegistrations bool
	ffAllowBlockVerificationFail bool
}

// NewRelayAPI creates a new service. if builders is nil, allow any builder
func NewRelayAPI(opts RelayAPIOpts) (*RelayAPI, error) {
	if opts.Log == nil {
		return nil, ErrMissingLogOpt
	}

	if opts.BeaconClient == nil {
		return nil, ErrMissingBeaconClientOpt
	}

	if opts.Datastore == nil {
		return nil, ErrMissingDatastoreOpt
	}

	publicKey := types.BlsPublicKeyToPublicKey(bls.PublicKeyFromSecretKey(opts.SecretKey))

	api := RelayAPI{
		opts:                   opts,
		log:                    opts.Log.WithField("module", "api"),
		blsSk:                  opts.SecretKey,
		publicKey:              &publicKey,
		datastore:              opts.Datastore,
		beaconClient:           opts.BeaconClient,
		redis:                  opts.Redis,
		db:                     opts.DB,
		proposerDutiesResponse: []types.BuilderGetValidatorsResponseEntry{},
		regValEntriesC:         make(chan types.SignedValidatorRegistration, 5000),
		blockSimRateLimiter:    NewBlockSimulationRateLimiter(opts.BlockSimURL),
	}

	api.log.Infof("Using BLS key: %s", publicKey.String())

	// ensure pubkey is same across all relay instances
	_pubkey, err := api.redis.GetRelayConfig(datastore.RedisConfigFieldPubkey)
	if err != nil {
		return nil, err
	} else if _pubkey == "" {
		err := api.redis.SetRelayConfig(datastore.RedisConfigFieldPubkey, publicKey.String())
		if err != nil {
			return nil, err
		}
	} else if _pubkey != publicKey.String() {
		return nil, fmt.Errorf("%w: new=%s old=%s", ErrRelayPubkeyMismatch, publicKey.String(), _pubkey)
	}

	// Feature Flags
	if os.Getenv("ENABLE_ZERO_VALUE_BLOCKS") != "" {
		api.log.Warn("env: ENABLE_ZERO_VALUE_BLOCKS: sending blocks with zero value")
		api.ffAllowZeroValueBlocks = true
	}

	if os.Getenv("SYNC_VALIDATOR_REGISTRATIONS") != "" {
		api.log.Warn("env: SYNC_VALIDATOR_REGISTRATIONS: enabling sync validator registrations")
		api.ffSyncValidatorRegistrations = true
	}

	if os.Getenv("ALLOW_BLOCK_VERIFICATION_FAIL") != "" {
		api.log.Warn("env: ALLOW_BLOCK_VERIFICATION_FAIL: allow failing block verification")
		api.ffAllowBlockVerificationFail = true
	}

	if os.Getenv("ALLOW_SYNCING_BEACON_NODE") != "" {
		api.log.Warn("env: ALLOW_SYNCING_BEACON_NODE: allow syncing beacon node")
		api.ffAllowSyncingBeaconNode = true
	}

	return &api, nil
}

func (api *RelayAPI) getRouter() http.Handler {
	r := mux.NewRouter()

	// Proposer API
	r.HandleFunc(pathStatus, api.handleStatus).Methods(http.MethodGet)
	r.HandleFunc(pathRegisterValidator, api.handleRegisterValidator).Methods(http.MethodPost)
	r.HandleFunc(pathGetHeader, api.handleGetHeader).Methods(http.MethodGet)
	r.HandleFunc(pathGetPayload, api.handleGetPayload).Methods(http.MethodPost)

	// Builder API
	r.HandleFunc(pathBuilderGetValidators, api.handleBuilderGetValidators).Methods(http.MethodGet)
	r.HandleFunc(pathSubmitNewBlock, api.handleSubmitNewBlock).Methods(http.MethodPost)

	// Data API
	r.HandleFunc(pathDataProposerPayloadDelivered, api.handleDataProposerPayloadDelivered).Methods(http.MethodGet)

	if api.opts.PprofAPI {
		r.PathPrefix("/debug/pprof/").Handler(http.DefaultServeMux)
	}

	// r.Use(mux.CORSMethodMiddleware(r))
	loggedRouter := httplogger.LoggingMiddlewareLogrus(api.log, r)
	return loggedRouter
}

// startValidatorRegistrationWorkers starts a number of worker goroutines to handle the expensive part
// of (already sanity-checked) validator registrations: the signature verification and updating in Redis.
func (api *RelayAPI) startValidatorRegistrationWorkers() error {
	if api.regValWorkersStarted.Swap(true) {
		return ErrRegistrationWorkersAlreadyStarted
	}

	numWorkers := api.opts.RegValWorkers
	if numWorkers == 0 {
		numWorkers = runtime.NumCPU()
	}

	api.log.Infof("Starting %d registerValidator workers", numWorkers)

	for i := 0; i < numWorkers; i++ {
		go func() {
			for {
				registration := <-api.regValEntriesC
				log := api.log.WithFields(logrus.Fields{
					"pubkey": registration.Message.Pubkey.PubkeyHex(),
				})

				// Verify the signature
				ok, err := types.VerifySignature(registration.Message, api.opts.EthNetDetails.DomainBuilder, registration.Message.Pubkey[:], registration.Signature[:])
				if err != nil || !ok {
					log.WithError(err).Warn("failed to verify registerValidator signature")
					continue
				}

				// Save the registration and increment counter
				go func() {
					err := api.datastore.SetValidatorRegistration(registration)
					if err != nil {
						log.WithError(err).Error("Failed to set validator registration")
					}
				}()
			}
		}()
	}
	return nil
}

// StartServer starts the HTTP server for this instance
func (api *RelayAPI) StartServer() (err error) {
	if api.srvStarted.Swap(true) {
		return ErrServerAlreadyStarted
	}

	// Check beacon-node sync status, process current slot and start slot updates
	syncStatus, err := api.beaconClient.SyncStatus()
	if err != nil {
		return err
	}
	if syncStatus.IsSyncing && !api.ffAllowSyncingBeaconNode {
		return ErrBeaconNodeSyncing
	}

	// Start worker pool for validator registration processing
	err = api.startValidatorRegistrationWorkers()
	if err != nil {
		return err
	}

	// Get current proposer duties
	api.updateProposerDuties(syncStatus.HeadSlot)

	// Update list of known validators, and start refresh loop
	go api.startKnownValidatorUpdates()

	// Process current slot
	api.processNewSlot(syncStatus.HeadSlot)

	// Start regular slot updates
	go func() {
		c := make(chan uint64)
		go api.beaconClient.SubscribeToHeadEvents(c)
		for {
			headSlot := <-c
			api.processNewSlot(headSlot)
		}
	}()

	// Periodically remove expired headers
	go func() {
		for {
			time.Sleep(2 * time.Minute)
			numRemoved, numRemaining := api.datastore.CleanupOldBidsAndBlocks(api.headSlot)
			api.log.Infof("Removed %d old bids and blocks. Remaining: %d", numRemoved, numRemaining)
		}
	}()

	api.srv = &http.Server{
		Addr:    api.opts.ListenAddr,
		Handler: api.getRouter(),

		ReadTimeout:       600 * time.Millisecond,
		ReadHeaderTimeout: 400 * time.Millisecond,
		WriteTimeout:      3 * time.Second,
		IdleTimeout:       3 * time.Second,
	}

	err = api.srv.ListenAndServe()
	if errors.Is(err, http.ErrServerClosed) {
		return nil
	}
	return err
}

func (api *RelayAPI) processNewSlot(headSlot uint64) {
	if headSlot <= api.headSlot {
		return
	}

	if api.headSlot > 0 {
		for s := api.headSlot + 1; s < headSlot; s++ {
			api.log.WithField("missedSlot", s).Warnf("missed slot: %d", s)
		}
	}

	api.headSlot = headSlot
	api.currentEpoch = headSlot / uint64(common.SlotsPerEpoch)
	api.log.WithFields(logrus.Fields{
		"epoch":              api.currentEpoch,
		"slotHead":           headSlot,
		"slotStartNextEpoch": (api.currentEpoch + 1) * uint64(common.SlotsPerEpoch),
	}).Infof("updated headSlot to %d", headSlot)

	// Regularly update proposer duties in the background
	go api.updateProposerDuties(headSlot)
}

func (api *RelayAPI) updateProposerDuties(headSlot uint64) {
	// Ensure only one updating is running at a time
	if api.isUpdatingProposerDuties.Swap(true) {
		return
	}
	defer api.isUpdatingProposerDuties.Store(false)

	// Update once every 8 slots (or more, if a slot was missed)
	if headSlot%8 != 0 && headSlot-api.proposerDutiesSlot < 8 {
		return
	}

	// Get duties from mem
	duties, err := api.redis.GetProposerDuties()

	if err == nil {
		api.proposerDutiesLock.Lock()
		api.proposerDutiesResponse = duties
		api.proposerDutiesSlot = headSlot
		api.proposerDutiesLock.Unlock()

		// pretty-print
		_duties := make([]string, len(duties))
		for i, duty := range duties {
			_duties[i] = fmt.Sprint(duty.Slot)
		}
		sort.Strings(_duties)
		api.log.Infof("proposer duties updated: %s", strings.Join(_duties, ", "))
	} else {
		api.log.WithError(err).Error("failed to update proposer duties")
	}
}

func (api *RelayAPI) startKnownValidatorUpdates() {
	for {
		// Refresh known validators
		cnt, err := api.datastore.RefreshKnownValidators()
		if err != nil {
			api.log.WithError(err).Error("error getting known validators")
		} else {
			api.log.WithField("cnt", cnt).Info("updated known validators")
		}

		// Wait for one epoch (at the beginning, because initially the validators have already been queried)
		time.Sleep(common.DurationPerEpoch / 2)
	}
}

func (api *RelayAPI) RespondError(w http.ResponseWriter, code int, message string) {
	w.Header().Set("Content-Type", "application/json")
	w.WriteHeader(code)
	resp := HTTPErrorResp{code, message}
	if err := json.NewEncoder(w).Encode(resp); err != nil {
		api.log.WithField("response", resp).WithError(err).Error("Couldn't write error response")
		http.Error(w, "", http.StatusInternalServerError)
	}
}

func (api *RelayAPI) RespondOK(w http.ResponseWriter, response any) {
	w.Header().Set("Content-Type", "application/json")
	w.WriteHeader(http.StatusOK)
	if err := json.NewEncoder(w).Encode(response); err != nil {
		api.log.WithField("response", response).WithError(err).Error("Couldn't write OK response")
		http.Error(w, "", http.StatusInternalServerError)
	}
}

func (api *RelayAPI) handleStatus(w http.ResponseWriter, req *http.Request) {
	w.WriteHeader(http.StatusOK)
}

// ---------------
//  PROPOSER APIS
// ---------------

func (api *RelayAPI) handleRegisterValidator(w http.ResponseWriter, req *http.Request) {
	log := api.log.WithFields(logrus.Fields{
		"method": "registerValidator",
		"ip":     common.GetIPXForwardedFor(req),
	})

	respondError := func(code int, msg string) {
		log.Warn("bad request: ", msg)
		api.RespondError(w, code, msg)
	}

	start := time.Now()
	registrationTimeUpperBound := start.Add(10 * time.Second)

	payload := []types.SignedValidatorRegistration{}
	numRegNew := 0

	if err := json.NewDecoder(req.Body).Decode(&payload); err != nil {
		respondError(http.StatusBadRequest, "failed to decode payload")
		return
	}

	// Possible optimisations:
	// - GetValidatorRegistrationTimestamp could keep a cache in memory for some time and check memory first before going to Redis
	// - Do multiple loops and filter down set of registrations, and batch checks for all registrations instead of locking for each individually:
	//   (1) sanity checks, (2) IsKnownValidator, (3) CheckTimestamp, (4) Batch SetValidatorRegistration
	for _, registration := range payload {
		if registration.Message == nil {
			respondError(http.StatusBadRequest, "registration without message")
			return
		}

		pubkey := registration.Message.Pubkey.PubkeyHex()
		regLog := api.log.WithFields(logrus.Fields{
			"pubkey": pubkey,
		})

		registrationTime := time.Unix(int64(registration.Message.Timestamp), 0)
		if registrationTime.After(registrationTimeUpperBound) {
			respondError(http.StatusBadRequest, "timestamp too far in the future")
			return
		}

		// Check if actually a real validator
		isKnownValidator := api.datastore.IsKnownValidator(pubkey)
		if !isKnownValidator {
			respondError(http.StatusBadRequest, fmt.Sprintf("not a known validator: %s", pubkey))
			return
		}

		// Check for a previous registration timestamp
		prevTimestamp, err := api.datastore.GetValidatorRegistrationTimestamp(pubkey)
		if err != nil {
			regLog.WithError(err).Infof("error getting last registration timestamp")
		}

		// Do nothing if the registration is already the latest
		if prevTimestamp >= registration.Message.Timestamp {
			continue
		}

		// Send to workers for signature verification and saving
		numRegNew++
		if api.ffSyncValidatorRegistrations {
			// Verify the signature
			ok, err := types.VerifySignature(registration.Message, api.opts.EthNetDetails.DomainBuilder, registration.Message.Pubkey[:], registration.Signature[:])
			if err != nil {
				regLog.WithError(err).Error("error verifying registerValidator signature")
				continue
			} else if !ok {
				api.RespondError(w, http.StatusBadRequest, fmt.Sprintf("failed to verify validator signature for %s", registration.Message.Pubkey.String()))
				return
			} else {
				// Save and increment counter
				go func(reg types.SignedValidatorRegistration) {
					err := api.datastore.SetValidatorRegistration(reg)
					if err != nil {
						regLog.WithError(err).Error("Failed to set validator registration")
					}
<<<<<<< HEAD
				}(registration)

				// go api.datastore.IncEpochSummaryVal(api.currentEpoch, "validator_registrations_saved", 1)
=======
				}()
>>>>>>> 914d71cb
			}
		} else {
			// Send to channel for async processing
			api.regValEntriesC <- registration
		}
	}

	log = log.WithFields(logrus.Fields{
		"numRegistrations":    len(payload),
		"numRegistrationsNew": numRegNew,
		"timeNeededSec":       time.Since(start).Seconds(),
	})
	log.Info("validator registrations call processed")
	w.WriteHeader(http.StatusOK)
}

func (api *RelayAPI) handleGetHeader(w http.ResponseWriter, req *http.Request) {
	vars := mux.Vars(req)
	slotStr := vars["slot"]
	parentHashHex := vars["parent_hash"]
	proposerPubkeyHex := vars["pubkey"]
	log := api.log.WithFields(logrus.Fields{
		"method":     "getHeader",
		"slot":       slotStr,
		"parentHash": parentHashHex,
		"pubkey":     proposerPubkeyHex,
	})

	slot, err := strconv.ParseUint(slotStr, 10, 64)
	if err != nil {
		api.RespondError(w, http.StatusBadRequest, common.ErrInvalidSlot.Error())
		return
	}

	if len(proposerPubkeyHex) != 98 {
		api.RespondError(w, http.StatusBadRequest, common.ErrInvalidPubkey.Error())
		return
	}

	if len(parentHashHex) != 66 {
		api.RespondError(w, http.StatusBadRequest, common.ErrInvalidHash.Error())
		return
	}

	bid, err := api.datastore.GetBid(slot, parentHashHex, proposerPubkeyHex)
	if err != nil {
		log.WithError(err).Error("could not get bid")
		api.RespondError(w, http.StatusBadRequest, err.Error())
		return
	}

	if bid == nil || bid.Data == nil || bid.Data.Message == nil {
		w.WriteHeader(http.StatusNoContent)
		return
	}

	// If 0-value bid, only return if explicitly allowed
	if bid.Data.Message.Value.Cmp(&ZeroU256) == 0 && !api.ffAllowZeroValueBlocks {
		w.WriteHeader(http.StatusNoContent)
		return
	}

	log.WithFields(logrus.Fields{
		"value":     bid.Data.Message.Value.String(),
		"blockHash": bid.Data.Message.Header.BlockHash.String(),
	}).Info("bid delivered")
	api.RespondOK(w, bid)
}

func (api *RelayAPI) handleGetPayload(w http.ResponseWriter, req *http.Request) {
	log := api.log.WithField("method", "getPayload")

	payload := new(types.SignedBlindedBeaconBlock)
	if err := json.NewDecoder(req.Body).Decode(payload); err != nil {
		api.RespondError(w, http.StatusBadRequest, err.Error())
		return
	}

	log = log.WithFields(logrus.Fields{
		"slot":      payload.Message.Slot,
		"blockHash": strings.ToLower(payload.Message.Body.ExecutionPayloadHeader.BlockHash.String()),
		"idArg":     req.URL.Query().Get("id"),
		"ua":        req.UserAgent(),
	})

	proposerPubkey, found := api.datastore.GetKnownValidatorPubkeyByIndex(payload.Message.ProposerIndex)
	if !found {
		log.Errorf("could not find proposer pubkey for index %d", payload.Message.ProposerIndex)
		api.RespondError(w, http.StatusBadRequest, "could not match proposer index to pubkey")
		return
	}

	log = log.WithField("pubkeyFromIndex", proposerPubkey)

	// Get the proposer pubkey based on the validator index from the payload
	pk, err := types.HexToPubkey(proposerPubkey.String())
	if err != nil {
		log.WithError(err).Warn("could not convert pubkey to types.PublicKey")
		api.RespondError(w, http.StatusBadRequest, "could not convert pubkey to types.PublicKey")
		return
	}

	// Verify the signature
	ok, err := types.VerifySignature(payload.Message, api.opts.EthNetDetails.DomainBeaconProposer, pk[:], payload.Signature[:])
	if !ok || err != nil {
		log.WithError(err).Warn("could not verify payload signature")
		api.RespondError(w, http.StatusBadRequest, "could not verify payload signature")
		return
	}

	// Get the block
	blockBidAndTrace, err := api.datastore.GetBlockBidAndTrace(payload.Message.Slot, proposerPubkey.String(), payload.Message.Body.ExecutionPayloadHeader.BlockHash.String())
	if err != nil {
		log.WithError(err).Error("failed getting execution payload")
		api.RespondError(w, http.StatusBadRequest, err.Error())
		return
	}

	if blockBidAndTrace == nil {
		log.Error("requested execution payload was not found")
		api.RespondError(w, http.StatusBadRequest, "no execution payload for this request")
		return
	}

	api.RespondOK(w, blockBidAndTrace.Payload)
	log = log.WithFields(logrus.Fields{
		"numTx":       len(blockBidAndTrace.Payload.Data.Transactions),
		"blockNumber": payload.Message.Body.ExecutionPayloadHeader.BlockNumber,
	})
	log.Info("execution payload delivered")

	// Save payload and increment counter
	go func() {
		err := api.datastore.SaveDeliveredPayload(payload, blockBidAndTrace.Bid, blockBidAndTrace.Payload, blockBidAndTrace.Trace)
		if err != nil {
			log.WithError(err).Error("Failed to save delivered payload")
		}
	}()
}

// --------------------
//  BLOCK BUILDER APIS
// --------------------

func (api *RelayAPI) handleBuilderGetValidators(w http.ResponseWriter, req *http.Request) {
	api.proposerDutiesLock.RLock()
	defer api.proposerDutiesLock.RUnlock()
	api.RespondOK(w, api.proposerDutiesResponse)
}

func (api *RelayAPI) handleSubmitNewBlock(w http.ResponseWriter, req *http.Request) {
	log := api.log.WithField("method", "submitNewBlock")

	payload := new(types.BuilderSubmitBlockRequest)
	if err := json.NewDecoder(req.Body).Decode(payload); err != nil {
		log.WithError(err).Error("could not decode payload")
		api.RespondError(w, http.StatusBadRequest, err.Error())
		return
	}

	log = log.WithFields(logrus.Fields{
		"slot":      payload.Message.Slot,
		"builder":   payload.Message.BuilderPubkey.String(),
		"blockHash": payload.Message.BlockHash.String(),
	})

	// By default, don't accept blocks with 0 value
	if !api.ffAllowZeroValueBlocks {
		if payload.Message.Value.Cmp(&ZeroU256) == 0 {
			w.WriteHeader(http.StatusOK)
			return
		}
	}

	// Sanity check the submission
	err := VerifyBuilderBlockSubmission(payload)
	if err != nil {
		log.WithError(err).Warn("block submission sanity checks failed")
		api.RespondError(w, http.StatusBadRequest, err.Error())
		return
	}

	// Verify the signature
	ok, err := types.VerifySignature(payload.Message, api.opts.EthNetDetails.DomainBuilder, payload.Message.BuilderPubkey[:], payload.Signature[:])
	if !ok || err != nil {
		log.WithError(err).Warnf("could not verify builder signature")
		api.RespondError(w, http.StatusBadRequest, "invalid signature")
		return
	}

	// Prepare entry for saving to database
	dbEntry, err := database.NewBuilderBlockEntry(payload)
	if err != nil {
		log.WithError(err).Error("failed creating BuilderBlockEntry")
		api.RespondError(w, http.StatusInternalServerError, err.Error())
		return
	}

	// Simulate the block submission and save to db
	simErr := api.blockSimRateLimiter.send(req.Context(), payload)
	if simErr != nil {
		log.WithError(simErr).Error("failed block simulation for block")
		dbEntry.SimError = simErr.Error()
	} else {
		dbEntry.SimSuccess = true
	}

	// Save builder submission to database (in the background)
	go func() {
		err = api.db.SaveBuilderBlockSubmission(dbEntry)
		if err != nil {
			log.WithError(err).Error("saving builder block submission to database failed")
		}
	}()

	// Return error if block verification failed
	if simErr != nil && !api.ffAllowBlockVerificationFail {
		api.RespondError(w, http.StatusBadRequest, simErr.Error())
		return
	}

	// Check if there's already a bid
	prevBid, err := api.datastore.GetBid(payload.Message.Slot, payload.Message.ParentHash.String(), payload.Message.ProposerPubkey.String())
	if err != nil {
		log.WithError(err).Error("could not get best bid")
		api.RespondError(w, http.StatusBadRequest, err.Error())
		return
	}

	// If existing bid has same or higher value, do nothing
	if prevBid != nil && payload.Message.Value.Cmp(&prevBid.Data.Message.Value) < 1 {
		w.WriteHeader(http.StatusOK)
		return
	}

	// Prepare the response data
	signedBuilderBid, err := BuilderSubmitBlockRequestToSignedBuilderBid(payload, api.blsSk, api.publicKey, api.opts.EthNetDetails.DomainBuilder)
	if err != nil {
		log.WithError(err).Error("could not sign builder bid")
		api.RespondError(w, http.StatusBadRequest, err.Error())
		return
	}

	getHeaderResponse := types.GetHeaderResponse{
		Version: VersionBellatrix,
		Data:    signedBuilderBid,
	}

	getPayloadResponse := types.GetPayloadResponse{
		Version: VersionBellatrix,
		Data:    payload.ExecutionPayload,
	}

	signedBidTrace := types.SignedBidTrace{
		Message:   payload.Message,
		Signature: payload.Signature,
	}

	err = api.datastore.SaveBidAndBlock(payload.Message.Slot, payload.Message.ProposerPubkey.String(), &signedBidTrace, &getHeaderResponse, &getPayloadResponse)
	if err != nil {
		log.WithError(err).Error("could not save bid and block")
		api.RespondError(w, http.StatusBadRequest, err.Error())
		return
	}

	log.WithFields(logrus.Fields{
		"slot":           payload.Message.Slot,
		"blockHash":      payload.Message.BlockHash.String(),
		"parentHash":     payload.Message.ParentHash.String(),
		"builderPubkey":  payload.Message.BuilderPubkey.String(),
		"proposerPubkey": payload.Message.ProposerPubkey.String(),
		"value":          payload.Message.Value.String(),
		"tx":             len(payload.ExecutionPayload.Transactions),
	}).Info("received block from builder")

	// Respond with OK (TODO: proper response format)
	w.WriteHeader(http.StatusOK)
}

// -----------
//  DATA APIS
// -----------

func (api *RelayAPI) handleDataProposerPayloadDelivered(w http.ResponseWriter, req *http.Request) {
	var err error
	args := req.URL.Query()

	filters := database.GetPayloadsFilters{
		IncludeBidTrace: true,
		Limit:           100,
	}

	if args.Get("slot") != "" {
		filters.Slot, err = strconv.ParseUint(args.Get("slot"), 10, 64)
		if err != nil {
			api.RespondError(w, http.StatusBadRequest, "invalid slot argument")
			return
		}
	} else if args.Get("cursor") != "" {
		filters.Cursor, err = strconv.ParseUint(args.Get("cursor"), 10, 64)
		if err != nil {
			api.RespondError(w, http.StatusBadRequest, "invalid cursor argument")
			return
		}
	}

	if args.Get("block_hash") != "" {
		var hash types.Hash
		err = hash.UnmarshalText([]byte(args.Get("block_hash")))
		if err != nil {
			api.RespondError(w, http.StatusBadRequest, "invalid block_hash argument")
			return
		}
		filters.BlockHash = args.Get("block_hash")
	}

	if args.Get("block_number") != "" {
		filters.BlockNumber, err = strconv.ParseUint(args.Get("block_number"), 10, 64)
		if err != nil {
			api.RespondError(w, http.StatusBadRequest, "invalid block_number argument")
			return
		}
	}

	if args.Get("limit") != "" {
		_limit, err := strconv.ParseUint(args.Get("limit"), 10, 64)
		if err != nil {
			api.RespondError(w, http.StatusBadRequest, "invalid limit argument")
			return
		}
		if _limit > filters.Limit {
			api.RespondError(w, http.StatusBadRequest, fmt.Sprintf("maximum limit is %d", filters.Limit))
			return
		}
		filters.Limit = _limit
	}

	payloads, err := api.db.GetRecentDeliveredPayloads(filters)
	if err != nil {
		api.log.WithError(err).Error("error getting recent payloads")
		api.RespondError(w, http.StatusInternalServerError, err.Error())
		return
	}

	response := []types.BidTrace{}
	for _, payload := range payloads {
		var trace types.BidTrace
		err = json.Unmarshal([]byte(payload.BidTrace), &trace)
		if err != nil {
			api.log.WithError(err).Error("failed to unmarshal bidtrace")
		} else {
			response = append(response, trace)
		}
	}

	api.RespondOK(w, response)
}<|MERGE_RESOLUTION|>--- conflicted
+++ resolved
@@ -489,13 +489,7 @@
 					if err != nil {
 						regLog.WithError(err).Error("Failed to set validator registration")
 					}
-<<<<<<< HEAD
 				}(registration)
-
-				// go api.datastore.IncEpochSummaryVal(api.currentEpoch, "validator_registrations_saved", 1)
-=======
-				}()
->>>>>>> 914d71cb
 			}
 		} else {
 			// Send to channel for async processing
