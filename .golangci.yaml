--- conflicted
+++ resolved
@@ -62,7 +62,9 @@
       rules:
         json: snake
 
-<<<<<<< HEAD
+  gofumpt:
+    extra-rules: true
+
   exhaustruct:
     exclude:
       #
@@ -88,8 +90,4 @@
       - 'Housekeeper'
       - 'MockBeaconClient'
       - 'RelayAPI'
-      - 'Webserver'
-=======
-  gofumpt:
-    extra-rules: true
->>>>>>> 0e11f700
+      - 'Webserver'